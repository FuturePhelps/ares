--- conflicted
+++ resolved
@@ -143,11 +143,7 @@
                     
         # If missing parameter file
         if not hasattr(self, 'pf'):  
-<<<<<<< HEAD
-            #print "ares.analysis.MPM: No parameter file found...setting all to default values."      
-=======
             #print "No parameter file found...setting all to default values."      
->>>>>>> ce9596a6
             self.pf = SetAllDefaults()
             self.cosm = Cosmology()
             self.hydr = Hydrogen(cosm=self.cosm, **self.pf)
