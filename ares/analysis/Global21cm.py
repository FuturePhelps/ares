"""

Global21cm.py

Author: Jordan Mirocha
Affiliation: University of Colorado at Boulder
Created on: Sat Oct  3 14:57:31 PDT 2015

Description: 

"""
import numpy as np
from ..util import labels
import matplotlib.pyplot as pl
from .MultiPlot import MultiPanel
from scipy.optimize import minimize
from ..physics.Constants import nu_0_mhz
from .TurningPoints import TurningPoints
from ..util.Math import central_difference
from matplotlib.ticker import ScalarFormatter 
from ..analysis.BlobFactory import BlobFactory
from scipy.interpolate import interp1d, splrep, splev
from .MultiPhaseMedium import MultiPhaseMedium, add_redshift_axis, add_time_axis

def add_master_legend(ax, **kwargs):
    """
    Make a big legend!
    """

    h, l = ax.get_legend_handles_labels()

    ax.legend(h, l, loc='upper center',
        bbox_to_anchor=(0.5, 1.3), **kwargs)
              
    return ax
    
class Global21cm(MultiPhaseMedium,BlobFactory):
        
    def __getattr__(self, name):
        """
        This gets called anytime we try to fetch an attribute that doesn't
        exist (yet).
        """
            
        # Trickery
        if hasattr(BlobFactory, name):
            return BlobFactory.__dict__[name].__get__(self, BlobFactory)
            
        if hasattr(MultiPhaseMedium, name):
            return MultiPhaseMedium.__dict__[name].__get__(self, MultiPhaseMedium)
                                                                                   
        # Indicates that this attribute is being accessed from within a 
        # property. Don't want to override that behavior!
        if (name[0] == '_'):
            raise AttributeError('This will get caught. Don\'t worry!')

        # Now, possibly make an attribute
        if name not in self.__dict__.keys():
                        
            # See if this is a turning point
            spl = name.split('_')
                                                
            if len(spl) > 2:
                quantity = ''
                for item in spl[0:-1]:
                    quantity += '{!s}_'.format(item)
                quantity = quantity.rstrip('_')
                pt = spl[-1]
            else:
                try:
                    quantity, pt = spl
                except ValueError:
                    raise AttributeError('No attribute {!s}.'.format(name))    
    
            if pt not in ['A', 'B', 'C', 'D', 'ZC', 'Bp', 'Cp', 'Dp']:
                # This'd be where e.g., zrei, should go
<<<<<<< HEAD
                raise NotImplementedError('Looking for attribute \'%s\'.' % name)
                
=======
                raise NotImplementedError(('Looking for attribute ' +\
                    '\'{!s}\'.').format(name))

>>>>>>> 045b0632
            if pt not in self.turning_points:
                return np.inf

            if quantity == 'z':
                self.__dict__[name] = self.turning_points[pt][0]
            elif quantity == 'nu':
                self.__dict__[name] = \
                    nu_0_mhz / (1. + self.turning_points[pt][0])
            elif quantity in self.history_asc:
                z = self.turning_points[pt][0]
                self.__dict__[name] = \
                    np.interp(z, self.history_asc['z'], self.history_asc[quantity])
            else:
                z = self.turning_points[pt][0]
                
                # Treat derivatives specially                
                if quantity == 'slope':    
                    self.__dict__[name] = self.derivative_of_z(z)
                elif quantity == 'curvature':
                    self.__dict__[name] = self.curvature_of_z(z)
                elif name in self.all_blob_names:
                    # Only works if scalar blob
                    self.__dict__[name] = self.get_blob(name)
                else:
                    raise KeyError('Unrecognized quantity: {!s}'.format(\
                        quantity))

        return self.__dict__[name]
    
    @property
    def dTbdz(self):
        if not hasattr(self, '_dTbdz'):
            self._z_p, self._dTbdz = \
                central_difference(self.history_asc['z'], self.history_asc['dTb'])
        return self._dTbdz

    @property
    def dTbdnu(self):
        if not hasattr(self, '_dTbdnu'):
            self._nu_p, self._dTbdnu = \
                central_difference(self.history['nu'], self.history['dTb'])
        return self._dTbdnu
        
    @property
    def dTb2dz2(self):
        if not hasattr(self, '_dTb2dz2'):
            self._z_pp, self._dTb2dz2 = \
                central_difference(self.z_p, self.dTbdz)
        return self._dTbdz
    
    @property
    def dTb2dnu2(self):
        if not hasattr(self, '_dTb2dnu2'):
            _dTbdnu = self.dTbdnu
            _nu = self._nu_p
            self._nu_pp, self._dTb2dnu2 = central_difference(_nu, _dTbdnu)
        return self._dTb2dnu2        
        
    @property
    def nu_A(self):
        return nu_0_mhz / (1. + self.z_A)
        
    @property
    def z_A(self):
        if not hasattr(self, '_z_A'):
            
            if max(self.history_asc['z']) < 70:
                self._z_A = -np.inf
                return -np.inf
                        
            zall = self.history_asc['z']
            Tall = self.history_asc['dTb']
            zfl = self.pf['first_light_redshift']
            zok = np.logical_and(zall > zfl, zall < 1e3)
            
            zguess = zall[zok][np.argmin(Tall[zok])]
            
            zslc = np.logical_and(zall[zok] > zguess - 2., zall[zok] < zguess + 2.)
            
            dz = 2.
            while zslc.sum() < 5:
                zslc = np.logical_and(zall[zok] > zguess - dz, zall[zok] < zguess + dz)
                dz += 1.
                
                if dz > 10:
                    break
            
            dTb = interp1d(zall[zok][zslc], Tall[zok][zslc], kind='cubic')
            
            try:
                to_min = minimize(lambda zz: dTb(zz), zguess)    
                self._z_A = to_min.x[0]
            except:
                self._z_A = -np.inf
            
        return self._z_A
    
    @property
    def dTb_A(self):
        return np.interp(self.z_A, self.history_asc['z'], 
            self.history_asc['dTb'])
    
    @property
    def z_p(self):
        if not hasattr(self, '_z_p'):
            tmp = self.dTbdz
        return self._z_p
    
    @property
    def z_pp(self):
        if not hasattr(self, '_z_p'):
            tmp = self.dTb2dz2
        return self._z_pp    
    
    @property
    def nu_p(self):
        if not hasattr(self, '_nu_p'):
            tmp = self.dTbdnu
        return self._nu_p

    @property
    def nu_pp(self):
        if not hasattr(self, '_nu_pp'):
            tmp = self.dTb2dnu2
        return self._nu_pp    

    @property
    def kurtosis(self):
        if not hasattr(self, '_kurtosis_abs'):
            ok = np.isfinite(self.history['dTb'])
            data = np.abs(self.history['dTb'][ok])
            self._kurtosis_abs = np.sum((data - np.mean(data))**4) \
                / float(data.size) / np.std(data)**4
            
        return self._kurtosis_abs

    @property
    def skewness(self):
        if not hasattr(self, '_skewness_abs'):
            ok = np.isfinite(self.history['dTb'])
            data = np.abs(self.history['dTb'][ok])
            self._skewness_abs = np.sum((data - np.mean(data))**3) \
                / float(data.size) / np.std(data)**3
                
        return self._skewness_abs
        
    @property
    def z_dec(self):
        if not hasattr(self, '_z_dec'):
            self._z_dec = self.cosm.z_dec
        return self._z_dec
        
    @property
    def Tk_dec(self):
        return np.interp(self.z_dec, self.history_asc['z'],
            self.history_asc['igm_Tk'])
        
    @property
    def track(self):
        if not hasattr(self, '_track'):     
            if hasattr(self, 'pf'):
                self._track = TurningPoints(**self.pf)
            else:
                self._track = TurningPoints()
        return self._track
        
    def smooth_derivative(self, sm):
        arr = self.z_p[np.logical_and(self.z_p >= 6, self.z_p <= 45)]
        s = int(sm / np.diff(arr).mean())#self.pf['smooth_derivative']
        
        if s % 2 != 0:
            s += 1
        
        boxcar = np.zeros_like(self.dTbdz)
        boxcar[boxcar.size//2 - s//2: boxcar.size//2 + s//2] = \
            np.ones(s) / float(s)
        
        return np.convolve(self.dTbdnu, boxcar, mode='same')
    
    @property
    def turning_points(self):
        if not hasattr(self, '_turning_points'):  
            
            _z = self.history['z']
            lowz = _z < 70
            
            # If we're here, the simulation has already been run.
            # We've got the option to smooth the derivative before 
            # finding the extrema 
            if self.pf['smooth_derivative'] > 0:
                _dTb = self.smooth_derivative(self.pf['smooth_derivative'])
            else:
                _dTb = self.history['dTb']
            
            z = self.history['z'][lowz]
            dTb = _dTb[lowz]

            # Otherwise, find them. Not the most efficient, but it gets the job done
            # Redshifts in descending order
            for i in range(len(z)):
                if i < 5:
                    continue
            
                stop = self.track.is_stopping_point(z[0:i], dTb[0:i])
            
            # See if anything is wonky
            fixes = {}
            if 'C' in self.track.turning_points:
                zC = self.track.turning_points['C'][0]
                if (zC < 0) or (zC > 50):
                    print("WARNING: absorption minimum redshift wonky (z={})".format(zC))
                    i_min = np.argmin(self.history['dTb'])
                    fixes['C'] = (self.history['z'][i_min], 
                        self.history['dTb'][i_min], -99999)
                    print("WARNING: Reset to z={}, dTb={}".format(*fixes['C'][0:2]))
                        
            if 'D' in self.track.turning_points:
                zD = self.track.turning_points['D'][0]
                TD = self.track.turning_points['D'][1]
                if (zD < 0) or (zD > 50):
                    i_max = np.argmax(self.history['dTb'])
                    fixes['D'] = (self.history['z'][i_max], 
                        self.history['dTb'][i_max], -99999)            
                elif TD < 1e-4:
                    fixes['D'] = (-np.inf, -np.inf, -99999)
                
            result = self.track.turning_points
            result.update(fixes)
            
            self._turning_points = result       
            
            ## 
            # If there are multiple extrema (e.g, C and C'), fix order.
            ##
            
            # Don't do this just yet. Going to break compatibility with
            # some recent datasets.
            
            #for tp in list('BCD'):
            #    if '{!s}p'.format(tp) in self.turning_points:
            #        tmp_p = self.turning_points['{!s}p'.format(tp)]
            #        tmp = self.turning_points[tp]
            #    
            #        del self.turning_points['{!s}p'.format(tp)]
            #        del self.turning_points[tp]
            #        
            #        self.turning_points[tp] = tmp_p
            #        self.turning_points['{!s}p'.format(tp)] = tmp

        return self._turning_points

    def derivative_of_freq(self, freq):
        interp = interp1d(self.nu_p, self.dTbdnu, kind='linear', 
            bounds_error=False, fill_value=-np.inf)
        return interp(freq)

    def curvature_of_freq(self, freq):
        interp = interp1d(self.nu_pp, self.dTb2dnu2, kind='linear',
            bounds_error=False, fill_value=-np.inf)
        return interp(freq)  

    def derivative_of_z(self, z):
        freq = nu_0_mhz / (1. + z)
        return self.derivative_of_freq(freq)

    def curvature_of_z(self, z):
        freq = nu_0_mhz / (1. + z)
        return self.curvature_of_freq(freq)
    
    def SaturatedLimit(self, ax):
        z = nu_0_mhz / self.history['nu'] - 1.
        dTb = self.hydr.saturated_limit(z)

        xlim = ax.get_xlim()
        ylim = ax.get_ylim()            

        ax.plot(self.history['nu'], dTb, color='k', ls=':')
        ax.fill_between(self.history['nu'], dTb, 500 * np.ones_like(dTb),
            color='none', hatch='X', edgecolor='k', linewidth=0.0)

        ax.set_xlim(xlim)    
        ax.set_ylim(ylim)
        pl.draw()
        
        return ax
        
    def AdiabaticFloor(self, ax, gap=None, temp_units='mk', **kwargs):
        z = nu_0_mhz / self.history['nu'] - 1.
        dTb = self.hydr.adiabatic_floor(z)
        
        if temp_units.lower() in ['k', 'kelvin']:
            conv = 1e-3
        else:
            conv = 1.
        
        xlim = ax.get_xlim()
        ylim = ax.get_ylim()
        
        if kwargs == {}:
            ax.fill_between(self.history['nu'], 
                -500 * np.ones_like(dTb) * conv, dTb * conv, 
                color='none', hatch='X', edgecolor='k', linewidth=0.0)
        else:
            if gap is None:
                ax.plot(self.history['nu'], dTb * conv, **kwargs)
            else:
                i1 = np.argmin(np.abs(self.history['nu'] - gap[0]))
                i2 = np.argmin(np.abs(self.history['nu'] - gap[1]))
                
                ax.plot(self.history['nu'][0:i1], dTb[0:i1] * conv, **kwargs)
                ax.plot(self.history['nu'][i2:], dTb[i2:] * conv, **kwargs)
            
        ax.set_xlim(xlim)    
        ax.set_ylim(ylim)
            
        pl.draw()
        
        return ax

    def GlobalSignature(self, ax=None, fig=1, freq_ax=False, 
        time_ax=False, z_ax=True, mask=None, scatter=False, xaxis='nu', 
        ymin=None, ymax=50, zmax=None, rotate_xticks=False, rotate_yticks=False,
        force_draw=False, zlim=80,
        temp_unit='mK', yscale='linear', take_abs=False, **kwargs):
        """
        Plot differential brightness temperature vs. redshift (nicely).

        Parameters
        ----------
        ax : matplotlib.axes.AxesSubplot instance
            Axis on which to plot signal.
        fig : int
            Figure number.
        freq_ax : bool
            Add top axis denoting corresponding (observed) 21-cm frequency?
        time_ax : bool
            Add top axis denoting corresponding time since Big Bang?
        z_ax : bool
            Add top axis denoting corresponding redshift? Only applicable
            if xaxis='nu' (see below).
        scatter : bool
            Plot signal as scatter-plot?
        mask : int
            If scatter==True, this defines the sampling "rate" of the data,
            i.e., only every mask'th element is included in the plot.
        xaxis : str
            Determines whether x-axis is redshift or frequency. 
            Options: 'z' or 'nu'
        
        Returns
        -------
        matplotlib.axes.AxesSubplot instance.
        
        """
        
        if xaxis == 'nu' and freq_ax:
            freq_ax = False
        if xaxis == 'z' and z_ax:
            z_ax = False
        
        if ax is None:
            gotax = False
            fig = pl.figure(fig)
            ax = fig.add_subplot(111)
        else:
            gotax = True
        
        conv = 1.
        if temp_unit.lower() in ['k', 'kelvin']:
            conv = 1e-3
        
        if mask is not None:
            nu_plot, dTb_plot = \
                self.history[xaxis][mask], self.history['dTb'][mask] * conv
        else:
            nu_plot, dTb_plot = \
                self.history[xaxis], self.history['dTb'] * conv
        
        if take_abs:
            dTb_plot = np.abs(dTb_plot)
        
        ##
        # Plot the stupid thing
        ##
        if scatter is False:   
            ax.plot(nu_plot, dTb_plot, **kwargs)
        else:
            ax.scatter(self.history[xaxis][-1::-mask], 
                self.history['dTb'][-1::-mask] * conv, **kwargs)
                
        zmax = self.pf["initial_redshift"]
        zmin = self.pf["final_redshift"] if self.pf["final_redshift"] >= 10 \
            else 5
        
        # x-ticks
        if xaxis == 'z' and hasattr(self, 'pf'):
            xticks = list(np.arange(zmin, zmax, zmin))
            xticks_minor = list(np.arange(zmin, zmax, 1))
        else:
            xticks = np.arange(0, 250, 50)
            xticks_minor = np.arange(10, 200, 10)

        if ymin is None and yscale == 'linear':
            ymin = max(min(min(self.history['dTb'][np.isfinite(self.history['dTb'])]), 
                ax.get_ylim()[0]), -500)
    
            # Set lower y-limit by increments of 50 mK
            for val in [-50, -100, -150, -200, -250, -300, -350, -400, -450, -500, -550, -600]:
                if val <= ymin:
                    ymin = int(val)
                    break
    
        if ymax is None:
            ymax = max(max(self.history['dTb'][np.isfinite(self.history['dTb'])]), 
                ax.get_ylim()[1])
    
        if yscale == 'linear':
            if (not gotax) or force_draw:
                ax.set_yticks(np.arange(int(ymin / 50) * 50, 
                    100, 50) * conv)
                
            else:
                # Minor y-ticks - 10 mK increments
                yticks = np.linspace(ymin, 50, int((50 - ymin) / 10. + 1)) * conv
                yticks = list(yticks)      
                
                # Remove major ticks from minor tick list
                if ymin >= -200:
                    for y in np.linspace(ymin, 50, int((50 - ymin) / 50. + 1)) * conv:
                        if y in yticks:
                            yticks.remove(y) 
                        
                ax.set_ylim(ymin * conv, ymax * conv)
                ax.set_yticks(yticks, minor=True)
        
        if xaxis == 'z' and hasattr(self, 'pf'):
            ax.set_xlim(5, self.pf["initial_redshift"])
        else:
            ax.set_xlim(0, 210)

        if (not gotax) or force_draw:    
            ax.set_xticks(xticks, minor=False)
            ax.set_xticks(xticks_minor, minor=True)

            if rotate_xticks:
                xt = []
                for x in ax.get_xticklabels():
                    xt.append(x.get_text())

                ax.set_xticklabels(xt, rotation=45.)
            if rotate_yticks:
                yt = []
                for y in ax.get_yticklabels():
                    yt.append(y.get_text())
            
                ax.set_yticklabels(yt, rotation=45.)    
                    
        if ax.get_xlabel() == '':  
            if xaxis == 'z':  
                ax.set_xlabel(labels['z'], fontsize='x-large')
            else:
                ax.set_xlabel(labels['nu'])
        
        if ax.get_ylabel() == '':    
            if temp_unit.lower() == 'mk':
                ax.set_ylabel(labels['dTb'], fontsize='x-large')    
            else:
                ax.set_ylabel(r'$\delta T_b \ (\mathrm{K})$', fontsize='x-large')    
        
        # Twin axes along the top
        if freq_ax:
            twinax = self.add_frequency_axis(ax)
        elif time_ax:
            twinax = add_time_axis(ax, self.cosm)
        elif z_ax:
            twinax = add_redshift_axis(ax, zlim=zmax)
        else:
            twinax = None
        
        self.twinax = twinax
        
        if gotax and (ax.get_xlabel().strip()) and (not force_draw):
            pl.draw()
            return ax, twinax
        
        try:
            ax.ticklabel_format(style='plain', axis='both')
        except AttributeError:
            ax.xaxis.set_major_formatter(ScalarFormatter())
            ax.yaxis.set_major_formatter(ScalarFormatter())
            #twinax.xaxis.set_major_formatter(ScalarFormatter())
            ax.ticklabel_format(style='plain', axis='both')
                                
        pl.draw()
        
        return ax, twinax

    def GlobalSignatureDerivative(self, mp=None, ax=None, fig=1, 
        show_signal=False, **kwargs):
        """
        Plot signal and its first derivative (nicely).

        Parameters
        ----------
        mp : MultiPlot.MultiPanel instance

        Returns
        -------
        MultiPlot.MultiPanel instance

        """

        if show_signal:
            if mp is None:
                gotax = False
                mp = MultiPanel(dims=(2, 1), panel_size=(1, 0.6), fig=fig)
            else:
                gotax = True
        else:
            if ax is None:
                gotax = False
                fig = pl.figure(fig)
                ax = fig.add_subplot(111)
            else:
                gotax = True

        if show_signal:
            ax2 = self.GlobalSignature(ax=mp.grid[0], z_ax=False, **kwargs)
            mp.grid[1].plot(self.nu_p, self.dTbdnu, **kwargs)
            ax = mp.grid[1]
            ax.set_xticks(mp.grid[0].get_xticks())    
            ax.set_xticklabels([])    
            ax.set_xlim(mp.grid[0].get_xlim())
        else:
            ax.plot(self.nu_p, self.dTbdnu, **kwargs)
                
        if not gotax:
            if not show_signal:
                ax.set_xlabel(labels['nu'])
            ax.set_ylabel(r'$\delta T_{\mathrm{b}}^{\prime} \ (\mathrm{mK} \ \mathrm{MHz}^{-1})$')
        
        pl.draw()
        
        if show_signal:
            return mp
        else:
            return ax
    
    def add_Ts_inset(self, ax, inset=None, width=0.3, height=0.15, loc=3,
            z=8.4, lo=1.9, hi=None, padding=0.02, borderpad=0.5, **kwargs):
        
        if inset is None:
            inset = self.add_inset(ax, inset=inset, width=width, height=height, 
                loc=loc, lo=lo, hi=hi, padding=padding, mu=None, sigma=None,
                borderpad=borderpad, **kwargs)
        else:
            inset.fill_between([0., self.cosm.Tgas(z)], 0, 1, 
                color='k', facecolor='none', hatch='//')
            #inset.plot([self.cosm.Tgas(z)]*2, [0, 1], 
            #    color='k')    
            inset.fill_between([self.cosm.Tgas(z), lo], 0, 1, 
                color='lightgray')    
            #inset.fill_between([self.cosm.TCMB(z), hi], 0, 1, 
            #    color='k', facecolor='none', hatch='-')    
            xticks = [1, 10, 100]
            inset.set_xticks(xticks)
            inset.set_xlim(0.8, hi)
    
            inset.set_title(r'$T_S(z={0:.2g})$'.format(z), fontsize=16, y=1.08)
            inset.xaxis.set_tick_params(width=1, length=5, labelsize=10)
            
        Ts = np.interp(z, self.history_asc['z'], self.history_asc['igm_Ts'])
        inset.plot([Ts]*2, [0, 1], **kwargs)
        inset.set_xscale('log')
        pl.draw()
    
        return inset        
    
    def fill_between_sims(self, other_sim, ax=None, **kwargs):
        sims = [self, other_sim]
        
        assert len(sims) == 2, 'Only works for sets of two simulations.'
    
        
        nu = []; dTb = []; C = []; D = []
    
        for i, sim in enumerate(sims):
    
            nu.append(sim.history['nu'])
            dTb.append(sim.history['dTb'])
    
            #ax = sim.GlobalSignature(ax=ax, **kwargs)
    
            #C.append(sim.turning_points['C'])
            #D.append(sim.turning_points['D'])
    
        y1_w_x0 = np.interp(nu[0], nu[1], dTb[1])
        ax.fill_between(nu[0], dTb[0], y1_w_x0, **kwargs)
    
        #for tp in [C, D]:
        #    nu_C_0 = nu_0_mhz / (1. + tp[0][0])
        #    nu_C_1 = nu_0_mhz / (1. + tp[1][0])
        #    T_C_0 = tp[0][1]
        #    T_C_1 = tp[1][1]
        #
        #    nu_min = min(nu_C_0, nu_C_1)    
        #
        #    # Line connecting turning points
        #    def y_min(nu):
        #
        #        dnu = abs(nu_C_0 - nu_C_1)
        #        dT = abs(T_C_0 - T_C_1)
        #        m = dT / dnu
        #
        #        return m * (nu - nu_min) + min(T_C_0, T_C_1)
        #
        #    new_nu = np.linspace(min(nu_C_0, nu_C_1), max(nu_C_0, nu_C_1))
        #
        #    new_T0 = np.interp(new_nu, nu[0], dTb[0])
        #    new_T1 = np.interp(new_nu, nu[1], dTb[1])
        #
        #    if tp == C:
        #        ax.fill_between(new_nu, y_min(new_nu), np.minimum(new_T0, new_T1), 
        #            **kwargs)
        #    else:
        #        ax.fill_between(new_nu, y_min(new_nu), np.maximum(new_T0, new_T1), 
        #            **kwargs)
    
        pl.draw()
    
        return ax
        
    def Slope(self, freq):
        """
        Return slope of signal in mK / MHz at input frequency (MHz).
        """    
        
        return np.interp(freq, self.nu_p, self.dTbdnu)

    def WidthMeasure(self, max_fraction=0.5, peak_relative=False, to_freq=True,
        absorption=True):
        # This only helps with backward compatibility between two obscure
        # revisions that probably nobody is using...
        return self.Width(max_fraction, peak_relative, to_freq)

    def Width(self, max_fraction=0.5, peak_relative=False, to_freq=True,
        absorption=True):
        """
        Return a measurement of the width of the absorption or emission signal.

        Parameters
        ----------
        max_fraction : float
            At what fraction of the peak should we evaluate the width?
        peak_relative: bool 
            If True, compute the width on the left (L) and right (R) side of 
            the peak separately, and return R - L. If Not, the return value is
            the full width of the peak evaluated at max_fraction * its max.
        to_freq: bool
            If True, return value is in MHz. If False, it is a differential
            redshift element.
        absorption : bool
            If True, assume absorption signal, otherwise, use emission signal.
            
        .. note :: With default parameters, this function returns the 
            full-width at half-maximum (FWHM) of the absorption signal.
            
        """
        
        if absorption:
            tp = 'C'
        else:
            tp = 'D'
        
        if tp not in self.turning_points:
            return -np.inf

        z_pt = self.turning_points[tp][0]
        n_pt = nu_0_mhz / (1. + z_pt)
        T_pt = self.turning_points[tp][1]
        
        if not np.isfinite(z_pt):
            return -np.inf
        
        # Only use low redshifts once source are "on"
        _z = self.history_asc['z']
        ok = _z < self.pf['initial_redshift']
        z = self.history_asc['z'][ok]
        dTb = self.history_asc['dTb'][ok]
        
        # (closest) index corresponding to the extremum of interest.
        # Using amplitude can lead to errors when heating trough is comparable
        # in amplitude to dark ages trough
        i_max = np.argmin(np.abs(z - z_pt))
        
        # At what fraction of peak do we measure width?
        f_max = max_fraction * T_pt
        
        if len(dTb[:i_max]) < 2 or len(dTb[i_max:]) < 2:
            return -np.inf
                        
        # Need to restrict range to avoid double-valued-ness...? Might as well.
        if absorption:
            if 'B' in self.turning_points:
                if np.isfinite(self.turning_points['B'][0]):
                    i_hi = np.argmin(np.abs(z - self.turning_points['B'][0]))
                else:                    
                    i_hi = np.argmin(np.abs(z - max(z)))
            else:
                i_hi = np.argmin(np.abs(z - max(z)))
                        
        else:
            i_hi = None    
            
        # Don't fully understand this
        if (i_hi is not None) and (i_hi < i_max):
            return -np.inf
            
        # I think this only happens when absorption signal is basically
        # negligible.
        if len(dTb[:i_max]) < 2:
            return -np.inf
        if len(dTb[i_max:i_hi]) < 2:
            return -np.inf
            
        # Break the data into two intervals: redshifts above and below
        # the extremum. Interpolate to find desired point.
        # I've experimented with cubic/quadratic and most of the time they
        # work fine but in some cases they give nonsensical results for no
        # apparent reason, hence the linear interpolation.
        interp_l = interp1d(dTb[:i_max], z[:i_max], 
            bounds_error=False, fill_value=-np.inf, kind='linear')
        # At this point, the signal is getting more negative
        interp_r = interp1d(dTb[i_max:i_hi], z[i_max:i_hi],
            bounds_error=False, fill_value=-np.inf, kind='linear')

        # The "l" and "r" are in terms of redshift.
        
        # Interpolate to find redshifts where f_max occurs
        l = abs(interp_l(f_max))
        r = abs(interp_r(f_max))
        
        if np.any(np.isinf([l, r])):
            return -np.inf
                
        # "l" and "r" are now backwards since we're going to frequency
        if to_freq:
            l = nu_0_mhz / (1. + l)
            r = nu_0_mhz / (1. + r)
        
        if peak_relative:
            if to_freq:
                l = abs(n_pt - l)
                r = abs(n_pt - r)
            else:
                l = abs(z_pt[i] - l)
                r = abs(z_pt[i] - r)
        
            val = -(r - l)
        else:
            val = abs(r - l)
        
        return val
        <|MERGE_RESOLUTION|>--- conflicted
+++ resolved
@@ -74,14 +74,9 @@
     
             if pt not in ['A', 'B', 'C', 'D', 'ZC', 'Bp', 'Cp', 'Dp']:
                 # This'd be where e.g., zrei, should go
-<<<<<<< HEAD
-                raise NotImplementedError('Looking for attribute \'%s\'.' % name)
-                
-=======
                 raise NotImplementedError(('Looking for attribute ' +\
                     '\'{!s}\'.').format(name))
 
->>>>>>> 045b0632
             if pt not in self.turning_points:
                 return np.inf
 
@@ -312,7 +307,7 @@
             result.update(fixes)
             
             self._turning_points = result       
-            
+
             ## 
             # If there are multiple extrema (e.g, C and C'), fix order.
             ##
