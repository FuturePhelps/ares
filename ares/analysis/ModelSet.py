"""

ModelFit.py

Author: Jordan Mirocha
Affiliation: University of Colorado at Boulder
Created on: Mon Apr 28 11:19:03 MDT 2014

Description: For analysis of MCMC fitting.

"""

import numpy as np
import matplotlib as mpl
import matplotlib.pyplot as pl
from ..util import ProgressBar
import matplotlib._cntr as cntr
from ..physics import Cosmology
from .MultiPlot import MultiPanel
import re, os, string, time, glob
from .BlobFactory import BlobFactory
from matplotlib.patches import Rectangle
from ..physics.Constants import nu_0_mhz
from .MultiPhaseMedium import MultiPhaseMedium as aG21
from ..util import labels as default_labels
import matplotlib.patches as patches
from ..util.Aesthetics import Labeler
from ..util.PrintInfo import print_model_set
from .DerivedQuantities import DerivedQuantities as DQ
from ..util.ParameterFile import count_populations, par_info
from ..util.SetDefaultParameterValues import SetAllDefaults, TanhParameters
from ..util.Stats import Gauss1D, GaussND, error_2D, _error_2D_crude, \
    rebin, correlation_matrix
from ..util.ReadData import read_pickled_dict, read_pickle_file, \
    read_pickled_chain, read_pickled_logL, fcoll_gjah_to_ares, \
    tanh_gjah_to_ares, delete_nan_rows

#try:
#    import dill as pickle
#except ImportError:
import pickle 

try:
    import shapely.geometry as geometry
    have_shapely = True
except ImportError, OSError:
    have_shapely = False
    
try:
    from descartes import PolygonPatch
    have_descartes = True
except ImportError:
    have_descartes = False    

try:
    import h5py
    have_h5py = True
except ImportError:
    have_h5py = False
    
try:
    from mpi4py import MPI
    rank = MPI.COMM_WORLD.rank
    size = MPI.COMM_WORLD.size
except ImportError:
    rank = 0
    size = 1
    
default_mp_kwargs = \
{
 'diagonal': 'lower', 
 'keep_diagonal': True, 
 'panel_size': (0.5,0.5), 
 'padding': (0,0)
}    

# Machine precision
MP = np.finfo(float).eps

def patch_pinfo(pars):
    # This should be deprecated in future versions
    new_pars = []
    for par in pars:

        if par in tanh_gjah_to_ares:
            new_pars.append(tanh_gjah_to_ares[par])
        elif par in fcoll_gjah_to_ares:
            new_pars.append(fcoll_gjah_to_ares[par])
        else:
            new_pars.append(par)
    
    return new_pars

def err_str(label, mu, err, log, labels=None):
    s = undo_mathify(make_label(label, log, labels))

    s += '=%.3g^{+%.2g}_{-%.2g}' % (mu, err[1], err[0])
    
    return r'$%s$' % s

class ModelSubSet(object):
    def __init__(self):
        pass

class ModelSet(BlobFactory):
    def __init__(self, data, subset=None, verbose=True):
        """
        Parameters
        ----------
        data : instance, str
            prefix for a bunch of files ending in .chain.pkl, .pinfo.pkl, etc.,
            or a ModelSubSet instance.
        
        subset : list, str
            List of parameters / blobs to recover from individual files. Can
            also set subset='all', and we'll try to automatically track down
            all that are available.

        """
        
        self.subset = subset
                
        # Read in data from file (assumed to be pickled)
        if type(data) == str:
            
            # Check to see if perhaps this is just the chain
            if re.search('pkl', data):
                self._prefix_is_chain = True
                pre_pkl = data[0:data.rfind('.pkl')]
                self.prefix = prefix = pre_pkl
            else:
                self._prefix_is_chain = False
                self.prefix = prefix = data
            
            i = prefix.rfind('/') # forward slash index

            # This means we're sitting in the right directory already
            if i == - 1:
                self.path = './'
                self.fn = prefix
            else:
                self.path = prefix[0:i+1]
                self.fn = prefix[i+1:]

            if verbose:
                try:
                    print_model_set(self)
                except:
                    pass
                    
            #if not self.is_mcmc:
            #    
            #    self.grid = ModelGrid(**self.base_kwargs)
                
                #self.axes = {}
                #for i in range(self.chain.shape[1]):
                #    self.axes[self.parameters[i]] = np.unique(self.chain[:,i])
                #
                #self.grid.set_axes(**self.axes)
                #
            
        elif isinstance(data, ModelSubSet):
            self._chain = data.chain
            self._is_log = data.is_log
            self._base_kwargs = data.base_kwargs
            #self._fails = data.fails
            
            self.mask = np.zeros_like(data.blobs)    
            self.mask[np.isinf(data.blobs)] = 1
            self.mask[np.isnan(data.blobs)] = 1
            #self._blobs = np.ma.masked_array(data.blobs, mask=self.mask)

            #self._blob_names = data.blob_names
            #self._blob_redshifts = data.blob_redshifts
            #self._parameters = data.parameters
            #self._is_mcmc = data.is_mcmc
            
            #if self.is_mcmc:
            #    self.logL = data.logL
            #else:
            #    try:
            #        self.load = data.load
            #    except AttributeError:
            #        pass
            #    try:            
            #        self.axes = data.axes
            #    except AttributeError:
            #        pass
            #    try:
            #        self.grid = data.grid
            #    except AttributeError:
            #        pass

            #self.Nd = int(self.chain.shape[-1])       
                
        else:
            raise TypeError('Argument must be ModelSubSet instance or filename prefix')              
    
        self.have_all_blobs = os.path.exists('%s.blobs.pkl' % self.prefix)
    
        #self._pf = ModelSubSet()
        #self._pf.Npops = self.Npops
        
        self.derived_blobs = DQ(self)
    
        #try:
        #    self._fix_up()
        #except AttributeError:
        #    pass
            
    @property
    def mask(self):
        if not hasattr(self, '_mask'):
            if self.is_mcmc:
                self._mask = np.zeros_like(self.logL)
            else:
                self._mask = np.zeros(self.chain.shape[0])
        return self._mask
    
    @mask.setter
    def mask(self, value):
        if self.is_mcmc:
            assert len(value) == len(self.logL)
        self._mask = value

    @property
    def load(self):
        if not hasattr(self, '_load'):
            if os.path.exists('%s.load.pkl' % self.prefix):
                self._load = read_pickle_file('%s.load.pkl' % self.prefix)
            else:
                self._load = None

        return self._load

    @property
    def pf(self):
        return self.base_kwargs

    @property
    def base_kwargs(self):
        if not hasattr(self, '_base_kwargs'):
            if os.path.exists('%s.setup.pkl' % self.prefix):
                f = open('%s.setup.pkl' % self.prefix, 'rb')
                try:
                    self._base_kwargs = pickle.load(f)
                except:
                    self._base_kwargs = {}
                f.close()
                
            else:
                self._base_kwargs = None    
            
        return self._base_kwargs    

    @property
    def parameters(self):
        # Read parameter names and info
        if not hasattr(self, '_parameters'):
            if os.path.exists('%s.pinfo.pkl' % self.prefix):
                f = open('%s.pinfo.pkl' % self.prefix, 'rb')
                self._parameters, self._is_log = pickle.load(f)
                f.close()
                self._parameters = patch_pinfo(self._parameters)
            else:
                self._is_log = [False] * self.chain.shape[-1]
                self._parameters = ['p%i' % i \
                    for i in range(self.chain.shape[-1])]
        
            self._is_log = tuple(self._is_log)
            self._parameters = tuple(self._parameters)
        
        return self._parameters
        
    @property
    def priors(self):
        if not hasattr(self, '_priors'):   
            if os.path.exists('%s.priors.pkl' % self.prefix):
                f = open('%s.priors.pkl' % self.prefix, 'rb')
                self._priors = pickle.load(f)
                f.close() 
            else:
                self._priors = {}
                
        return self._priors    
        
    @property
    def is_log(self):
        if not hasattr(self, '_is_log'):
            pars = self.parameters
        
        return self._is_log
        
    @property
    def is_mcmc(self):
        if not hasattr(self, '_is_mcmc'):
            if os.path.exists('%s.logL.pkl' % self.prefix):
                self._is_mcmc = True
            else:
                self._is_mcmc = False

        return self._is_mcmc

    @property
    def facc(self):
        if not hasattr(self, '_facc'):
            if os.path.exists('%s.facc.pkl' % self.prefix):
                f = open('%s.facc.pkl' % self.prefix, 'rb')
                self._facc = []
                while True:
                    try:
                        self._facc.append(pickle.load(f))
                    except EOFError:
                        break
                f.close()
                self._facc = np.array(self._facc)
            else:
                self._facc = None
        
        return self._facc
                        
    def get_ax(self, ax=None, fig=1):
        if ax is None:
            gotax = False
            fig = pl.figure(fig)
            ax = fig.add_subplot(111)
        else:
            gotax = True
        
        return ax, gotax
            
    @property
    def timing(self):
        if not hasattr(self, '_timing'):
            self._timing = []
            
            i = 1
            fn = '%s.timing_%s.pkl' % (self.prefix, str(i).zfill(4))
            while os.path.exists(fn):
                f = open(fn, 'rb')
                while True:
                    try:
                        t, kw = pickle.load(f)
                        self._timing.append((t, kw))
                    except EOFError:
                        break
                        
                f.close()
                i += 1
                fn = '%s.timing_%s.pkl' % (self.prefix, str(i).zfill(4))  
                
                
        return self._timing
            
    def save_hdf5(self):
        if not have_h5py:
            return
        
        if rank > 0:
            return
            
        f = h5py.File('%s.blobs.hdf5' % self.prefix, 'w')
        f.create_dataset('blobs', data=self.blobs)
        f.create_dataset('mask', data=self._mask)
        f.close()
        
        print 'Saved %s.blobs.hdf5' % self.prefix
        
        # Save to disk!
        if not os.path.exists('%s.dblobs.hdf5') and have_h5py:
            f = h5py.File('%s.dblobs.hdf5' % self.prefix, 'w')
            f.create_dataset('mask', data=self._mask)
            f.create_dataset('derived_blobs', data=self._derived_blobs)
            f.create_dataset('derived_blob_names', data=self._derived_blob_names)
            f.close()
        
            if rank == 0:
                print 'Saved %s.dblobs.hdf5' % self.prefix

    @property
    def Nd(self):
        if not hasattr(self, '_Nd'):
            try:
                self._Nd = int(self.chain.shape[-1])       
            except TypeError:
                self._Nd = None
        
        return self._Nd

    @property
    def chain(self):
        # Read MCMC chain
        if not hasattr(self, '_chain'):
            have_chain_f = os.path.exists('%s.chain.pkl' % self.prefix)
            have_f = os.path.exists('%s.pkl' % self.prefix)
            
            if have_chain_f or have_f:
                if have_chain_f:
                    fn = '%s.chain.pkl' % self.prefix
                else:
                    fn = '%s.pkl' % self.prefix
                
                if rank == 0:
                    print "Loading %s..." % fn

                t1 = time.time()
                self._chain = read_pickled_chain(fn)
                t2 = time.time()

                if rank == 0:
                    print "Loaded %s in %.2g seconds.\n" % (fn, t2-t1)

                mask2d = np.array([self.mask] * self._chain.shape[1]).T
                self._chain = np.ma.array(self._chain, mask=mask2d)
                    
            else:
                self._chain = None            

        return self._chain        
    
    @property
    def logL(self):
        if not hasattr(self, '_logL'):            
            if os.path.exists('%s.logL.pkl' % self.prefix):
                self._logL = read_pickled_logL('%s.logL.pkl' % self.prefix)
                self._logL = np.ma.array(self._logL, mask=self.mask)
            else:
                self._logL = None
                
        return self._logL
    
    @logL.setter
    def logL(self, value):
        self._logL = value
        
    @property
    def L(self):
        if not hasattr(self, '_L'):
            self._L = np.exp(self.logL)
        
        return self._L    
        
    @property
    def betas(self):
        if not hasattr(self, '_betas'):
            if os.path.exists('%s.betas.pkl' % self.prefix):
                self._betas = read_pickled_logL('%s.betas.pkl' % self.prefix)
            else:
                self._betas = None
        
        return self._betas
                
    @property
    def fails(self):
        if not hasattr(self, '_fails'):
            if os.path.exists('%s.fails.pkl' % self.prefix):
                i = 0
                self._fails = []
                while os.path.exists('%s.fail_%s.pkl' % (self.prefix, str(i).zfill(3))):
                
                    data = read_pickled_dict('%s.fail_%s.pkl' % (prefix, str(i).zfill(3)))
                    self._fails.extend(data)                    
                    i += 1
                    
            else:
                self._fails = None
            
        return self._fails
                
    @property
    def Npops(self):
        if not hasattr(self, '_Npops') and self.base_kwargs is not None:
            self._Npops = count_populations(**self.base_kwargs)
        elif self.base_kwargs is None:
            self._Npops = 1
    
        return self._Npops
    
    def _fix_up(self):
        
        if not hasattr(self, 'blobs'):
            return
        
        if not hasattr(self, 'chain'):
            return
        
        if self.blobs.shape[0] == self.chain.shape[0]:
            return
            
        # Force them to be the same shape. The shapes might mismatch if
        # one processor fails to write to disk (or just hasn't quite yet),
        # or for more pathological reasons I haven't thought of yet.
                        
        if self.blobs.shape[0] > self.chain.shape[0]:
            tmp = self.blobs[0:self.chain.shape[0]]
            self.blobs = tmp
        else:
            tmp = self.chain[0:self.blobs.shape[0]]
            self.chain = tmp
    
    def _load(self, fn):
        if os.path.exists(fn):
            return read_pickle_file(fn)
    
    @property    
    def blob_redshifts_float(self):
        if not hasattr(self, '_blob_redshifts_float'):
            self._blob_redshifts_float = []
            for i, redshift in enumerate(self.blob_redshifts):
                if type(redshift) is str:
                    self._blob_redshifts_float.append(None)
                else:
                    self._blob_redshifts_float.append(round(redshift, 3))
            
        return self._blob_redshifts_float
    
    @property    
    def blob_redshifts_float(self):
        if not hasattr(self, '_blob_redshifts_float'):
            self._blob_redshifts_float = []
            for i, redshift in enumerate(self.blob_redshifts):
                if type(redshift) is str:
                    z = None
                else:
                    z = redshift
                    
                self._blob_redshifts_float.append(z)
            
        return self._blob_redshifts_float
    
    def SelectModels(self):
        """
        Draw a rectangle on supplied matplotlib.axes.Axes instance, return
        information about those models.
        """
                
        if not hasattr(self, '_ax'):
            raise AttributeError('No axis found.')
                
        self._op = self._ax.figure.canvas.mpl_connect('button_press_event', 
            self._on_press)
        self._or = self._ax.figure.canvas.mpl_connect('button_release_event', 
            self._on_release)
                            
    def _on_press(self, event):
        self.x0 = event.xdata
        self.y0 = event.ydata
        
    def _on_release(self, event):
        self.x1 = event.xdata
        self.y1 = event.ydata
        
        self._ax.figure.canvas.mpl_disconnect(self._op)
        self._ax.figure.canvas.mpl_disconnect(self._or)
        
        # Width and height of rectangle
        dx = abs(self.x1 - self.x0)
        dy = abs(self.y1 - self.y0)
        
        # Find lower left corner of rectangle
        lx = self.x0 if self.x0 < self.x1 else self.x1
        ly = self.y0 if self.y0 < self.y1 else self.y1
        
        # Lower-left
        ll = (lx, ly)
        
        # Upper right
        ur = (lx + dx, ly + dy)
    
        origin = (self.x0, self.y0)
        rect = Rectangle(ll, dx, dy, fc='none', ec='k')
        
        self._ax.add_patch(rect)
        self._ax.figure.canvas.draw()
        
        self.Slice((lx, lx+dx, ly, ly+dy), **self.plot_info)
                
    def Slice(self, constraints, pars, ivar=None, take_log=False, 
        un_log=False, multiplier=1.):
        """
        Return revised ("sliced") dataset given set of criteria.
    
        Parameters
        ----------
        constraints : list, tuple
            A rectangle (or line segment) bounding the region of interest. 
            For 2-D plane, supply (left, right, bottom, top), and then to
            `pars` supply list of datasets defining the plane. For 1-D, just
            supply (min, max).
        pars:
            Dictionary of constraints to use to calculate likelihood.
            Each entry should be a two-element list, with the first
            element being the redshift at which to apply the constraint,
            and second, a function for the posterior PDF for that quantity.s
    
        Examples
        --------
    
        Returns
        -------
        Object to be used to initialize a new ModelSet instance.
    
        """
        
        if len(constraints) == 4:
            Nd = 2
            x1, x2, y1, y2 = constraints
        else:
            Nd = 1
            x1, x2 = constraints
    
        # Figure out what these values translate to.
        data, is_log = self.ExtractData(pars, ivar, take_log, un_log, 
            multiplier)
                        
        # Figure out elements we want
        xok_ = np.logical_and(data[pars[0]] >= x1, data[pars[0]] <= x2)
        xok_MP = np.logical_or(np.abs(data[pars[0]] - x1) <= MP, 
            np.abs(data[pars[0]] - x2) <= MP)
        xok = np.logical_or(xok_, xok_MP)

        if Nd == 2:
            yok_ = np.logical_and(data[pars[1]] >= y1, data[pars[1]] <= y2)
            yok_MP = np.logical_or(np.abs(data[pars[1]] - y1) <= MP, 
                np.abs(data[pars[1]] - y2) <= MP)
            yok = np.logical_or(yok_, yok_MP)
            to_keep = np.logical_and(xok, yok)
        else:
            to_keep = xok

        mask = np.logical_not(to_keep)
        
        ##
        # CREATE NEW MODELSET INSTANCE
        ##
        model_set = ModelSet(self.prefix)
        
        # Set the mask! 
        model_set.mask = np.logical_or(mask, self.mask)
        
        i = 0
        while hasattr(self, 'slice_%i' % i):
            i += 1
    
        setattr(self, 'slice_%i' % i, model_set)
        
        print "Saved result to slice_%i attribute." % i
        
        return model_set
        
    @property
    def plot_info(self):
        if not hasattr(self, '_plot_info'):
            self._plot_info = None
    
        return self._plot_info
    
    @plot_info.setter
    def plot_info(self, value):
        self._plot_info = value

    def sort_by_Tmin(self):
        """
        If doing a multi-pop fit, re-assign population ID numbers in 
        order of increasing Tmin.
        
        Doesn't return anything. Replaces attribute 'chain' with new array.
        """

        # Determine number of populations
        tmp_pf = {key : None for key in self.parameters}
        Npops = count_populations(**tmp_pf)

        if Npops == 1:
            return
        
        # Check to see if Tmin is common among all populations or not    
    
    
        # Determine which indices correspond to Tmin, and population #
    
        i_Tmin = []
        
        # Determine which indices 
        pops = [[] for i in range(Npops)]
        for i, par in enumerate(self.parameters):

            # which pop?
            m = re.search(r"\{([0-9])\}", par)

            if m is None:
                continue

            num = int(m.group(1))
            prefix = par.split(m.group(0))[0]
            
            if prefix == 'Tmin':
                i_Tmin.append(i)

        self._unsorted_chain = self.chain.copy()

        # Otherwise, proceed to re-sort data
        tmp_chain = np.zeros_like(self.chain)
        for i in range(self.chain.shape[0]):

            # Pull out values of Tmin
            Tmin = [self.chain[i,j] for j in i_Tmin]
            
            # If ordering is OK, move on to next link in the chain
            if np.all(np.diff(Tmin) > 0):
                tmp_chain[i,:] = self.chain[i,:].copy()
                continue

            # Otherwise, we need to fix some stuff

            # Determine proper ordering of Tmin indices
            i_Tasc = np.argsort(Tmin)
            
            # Loop over populations, and correct parameter values
            tmp_pars = np.zeros(len(self.parameters))
            for k, par in enumerate(self.parameters):
                
                # which pop?
                m = re.search(r"\{([0-9])\}", par)

                if m is None:
                    tmp_pars.append()
                    continue

                pop_num = int(m.group(1))
                prefix = par.split(m.group(0))[0]
                
                new_pop_num = i_Tasc[pop_num]
                
                new_loc = self.parameters.index('%s{%i}' % (prefix, new_pop_num))
                
                tmp_pars[new_loc] = self.chain[i,k]

            tmp_chain[i,:] = tmp_pars.copy()
                        
        del self.chain
        self.chain = tmp_chain

    @property
    def cosm(self):
        if not hasattr(self, '_cosm'):
            self._cosm = Cosmology()
        
        return self._cosm

    @property
    def derived_blob_names(self):
        if hasattr(self, '_derived_blob_names'):
            return self._derived_blob_names
            
        dbs = self.derived_blobs
        
        return self._derived_blob_names
        
    def set_constraint(self, add_constraint=False, **constraints):
        """
        For ModelGrid calculations, the likelihood must be supplied 
        after the fact.

        Parameters
        ----------
        add_constraint: bool
            If True, operate with logical and when constructing likelihood.
            That is, this constraint will be applied in conjunction with
            previous constraints supplied.
        constraints : dict
            Constraints to use in calculating logL
            
        Example
        -------
        # Assume redshift of turning pt. D is 15 +/- 2 (1-sigma Gaussian)
        data = {'z': ['D', lambda x: np.exp(-(x - 15)**2 / 2. / 2.**2)]}
        self.set_constraint(**data)
            
        Returns
        -------
        Sets "logL" attribute, which is used by several routines.    
            
        """    

        if add_constraint and hasattr(self, 'logL'):
            pass
        else:    
            self.logL = np.zeros(self.chain.shape[0])

        if hasattr(self, '_weights'):
            del self._weights

        for i in range(self.chain.shape[0]):
            logL = 0.0
            
            if i >= self.blobs.shape[0]:
                break
            
            for element in constraints:

                z, func = constraints[element]
                
                try:
                    j = self.blob_redshifts.index(z)
                except ValueError:
                    ztmp = []
                    for redshift in self.blob_redshifts_float:
                        if redshift is None:
                            ztmp.append(None)
                        else:
                            ztmp.append(round(redshift, 1))    

                    j = ztmp.index(round(z, 1))
                
                if element in self.blob_names:
                    k = self.blob_names.index(element)
                    data = self.blobs[i,j,k]
                else:
                    k = self.derived_blob_names.index(element)
                    data = self.derived_blobs[i,j,k]                

                logL -= np.log(func(data))

            self.logL[i] -= logL

        mask = np.isnan(self.logL)

        self.logL[mask] = -np.inf

    def Scatter(self, pars, ivar=None, ax=None, fig=1, c=None,
        take_log=False, un_log=False, multiplier=1., use_colorbar=True, 
        **kwargs):
        """
        Plot samples as points in 2-d plane.
    
        Parameters
        ----------
        pars : list
            2-element list of parameter names. 
        ivar : float, list
            Independent variable(s) to be used for non-scalar blobs.
        z : str, float
            Redshift at which to plot x vs. y, if applicable.
        c : str
            Field for (optional) color axis.

        Returns
        -------
        matplotlib.axes._subplots.AxesSubplot instance.

        """
        
        if ax is None:
            gotax = False
            fig = pl.figure(fig)
            ax = fig.add_subplot(111)
        else:
            gotax = True

        # Make a new variable since pars might be self.parameters
        # (don't want to modify that)
        if c is not None:
            p = list(pars) + [c]
            if ivar is not None:
                if len(ivar) != 3:
                    iv = list(ivar) + [None]
                else:
                    iv = ivar
            else:
                iv = None
        else:
            p = pars
            iv = ivar
                    
        data, is_log = \
            self.ExtractData(p, iv, take_log, un_log, multiplier)

        xdata = data[p[0]]
        ydata = data[p[1]]
                
        if c is not None:
            cdata = data[p[2]].squeeze()
        else:
            cdata = None

        if hasattr(self, 'weights') and cdata is None:
            scat = ax.scatter(xdata, ydata, c=self.weights, **kwargs)
        elif cdata is not None:
            scat = ax.scatter(xdata, ydata, c=cdata, **kwargs)
        else:
            scat = ax.scatter(xdata, ydata, **kwargs)
                           
        if (cdata is not None) and use_colorbar:
            cb = self._cb = pl.colorbar(scat)
        else:
            cb = None
        
        self._scat = scat
            
        self.plot_info = {'pars': pars, 'ivar': ivar,
            'take_log': take_log, 'un_log':un_log, 'multiplier':multiplier}
            
        # Make labels
        self.set_axis_labels(ax, p, is_log, take_log, un_log, cb)
        
        pl.draw()        
        self._ax = ax
        return ax
    
    def BoundingPolygon(self, pars, ivar=None, ax=None, fig=1,
        take_log=False, un_log=False, multiplier=1., 
        **kwargs):
        """
        Basically a scatterplot but instead of plotting individual points,
        we draw lines bounding the locations of all those points.
        
        Parameters
        ----------
        pars : list, tuple
            List of parameters that defines 2-D plane.
            
        """
        
        assert have_shapely, "Need shapely installed for this to work."
        assert have_descartes, "Need descartes installed for this to work."
        
        if ax is None:
            gotax = False
            fig = pl.figure(fig)
            ax = fig.add_subplot(111)
        else:
            gotax = True

        data, is_log = \
            self.ExtractData(pars, ivar, take_log, un_log, multiplier)
        
        xdata = data[pars[0]].compressed()
        ydata = data[pars[1]].compressed()
        
        # Organize into (x, y) pairs
        points = zip(xdata, ydata)
                
        # Create polygon object
        point_collection = geometry.MultiPoint(list(points))
        polygon = point_collection.convex_hull
                
        # Plot a Polygon using descartes
        x_min, y_min, x_max, y_max = polygon.bounds
        patch = PolygonPatch(polygon, **kwargs)
        ax.add_patch(patch)
        
        pl.draw()
        
        return ax
        
    def get_par_prefix(self, par):
        m = re.search(r"\{([0-9])\}", par)

        if m is None:
            return par

        # Population ID number
        num = int(m.group(1))

        # Pop ID including curly braces
        prefix = par.split(m.group(0))[0]
    
        return prefix
    
    @property
    def weights(self):        
        if (not self.is_mcmc) and hasattr(self, 'logL') \
            and (not hasattr(self, '_weights')):
            self._weights = np.exp(self.logL)

        return self._weights

    def get_levels(self, L, nu=[0.95, 0.68]):
        """
        Return levels corresponding to input nu-values, and assign
        colors to each element of the likelihood.
        """
    
        nu, levels = _error_2D_crude(L, nu=nu)
                                                                      
        return nu, levels
    
    def get_1d_error(self, par, ivar=None, bins=500, nu=0.68, take_log=False,
        limit=None, un_log=False, multiplier=1., peak='median'):
        """
        Compute 1-D error bar for input parameter.
        
        Parameters
        ----------
        par : str
            Name of parameter. 
        bins : int
            Number of bins to use in histogram
        nu : float
            Percent likelihood enclosed by this 1-D error
        limit : str
            Valid options: 'lower' and 'upper', if not None.
        peak : str
            Determines whether the 'best' value is the median, mode, or
            maximum likelihood point.
            
        Returns
        -------
        if peak is None:
            Returns x-values corresponding to desired quartile range, i.e.,
            not really an error-bar.
        else:
            tuple: (maximum likelihood value, negative error, positive error).
        """

        #pars, take_log, multiplier, un_log, ivar = \
        #    self._listify_common_inputs([par], take_log, multiplier, un_log, ivar)

        to_hist, is_log = self.ExtractData(par, ivar=ivar, take_log=take_log, 
            multiplier=multiplier)

        # Need to weight results of non-MCMC runs explicitly
        if not hasattr(self, 'weights'):
            weights = None
        else:
            weights = self.weights

        # Apply mask to weights
        if weights is not None and to_hist[par].shape != weights.shape:
            weights = weights[np.logical_not(mask)]

        if to_hist[par] == []:
            print "WARNING: error w/ %s" % par
            print "@ z=" % z
            return

        if peak == 'median':
            N = len(self.logL)
            psorted = np.sort(to_hist[par])
            mu = psorted[int(N / 2.)]
        elif peak == 'mode':
            mu = to_hist[par][np.argmax(self.logL)]
        else:
            mu = None
            
        if hasattr(to_hist[par], 'compressed'):
            to_hist[par] = to_hist[par].compressed()
        
        q1 = 0.5 * 100 * (1. - nu)    
        q2 = 100 * nu + q1
        lo, hi = np.percentile(to_hist[par], (q1, q2))
        
        if mu is not None:
            sigma = (mu - lo, hi - mu)
        else:
            sigma = (lo, hi)

        return mu, np.array(sigma)
        
    def _get_1d_kwargs(self, **kw):
        
        for key in ['labels', 'colors', 'linestyles']:
        
            if key in kw:
                kw.pop(key)

        return kw
        
    def _slice_by_nu(self, pars, z=None, take_log=False, bins=20, like=0.68,
        **constraints):
        """
        Return points in dataset satisfying given confidence contour.
        """
        
        binvec, to_hist, is_log = self._prep_plot(pars, z=z, bins=bins, 
            take_log=take_log)
        
        if not self.is_mcmc:
            self.set_constraint(**constraints)
        
        if not hasattr(self, 'weights'):
            weights = None
        else:
            weights = self.weights
        
        hist, xedges, yedges = \
            np.histogram2d(to_hist[0], to_hist[1], bins=binvec, 
            weights=weights)

        # Recover bin centers
        bc = []
        for i, edges in enumerate([xedges, yedges]):
            bc.append(rebin(edges))
                
        # Determine mapping between likelihood and confidence contours

        # Get likelihood contours (relative to peak) that enclose
        # nu-% of the area
        like, levels = self.get_levels(hist, nu=like)
        
        # Grab data within this contour.
        to_keep = np.zeros(to_hist[0].size)
        
        for i in range(hist.shape[0]):
            for j in range(hist.shape[1]):
                if hist[i,j] < levels[0]:
                    continue
                    
                # This point is good
                iok = np.logical_and(xedges[i] <= to_hist[0], 
                    to_hist[0] <= xedges[i+1])
                jok = np.logical_and(yedges[j] <= to_hist[1], 
                    to_hist[1] <= yedges[j+1])
                                    
                ok = iok * jok                    
                                                            
                to_keep[ok == 1] = 1
                
        model_set = ModelSubSet()
        model_set.chain = np.array(self.chain[to_keep == 1])
        model_set.base_kwargs = self.base_kwargs.copy()
        model_set.fails = []
        model_set.blobs = np.array(self.blobs[to_keep == 1,:,:])
        model_set.blob_names = self.blob_names
        model_set.blob_redshifts = self.blob_redshifts
        model_set.is_log = self.is_log
        model_set.parameters = self.parameters
        
        model_set.is_mcmc = self.is_mcmc
        
        if self.is_mcmc:
            model_set.logL = logL[to_keep == 1]
        else:
            model_set.axes = self.axes
        
        return ModelSet(model_set)
        
    def _prep_plot(self, pars, z=None, take_log=False, multiplier=1.,
        skip=0, skim=1, bins=20):
        """
        Given parameter names as strings, return data, bins, and log info.
        
        Returns
        -------
        Tuple : (bin vectors, data to histogram, is_log)
        """
        
        if type(pars) not in [list, tuple]:
            pars = [pars]
        if type(take_log) == bool:
            take_log = [take_log] * len(pars)
        if type(multiplier) in [int, float]:
            multiplier = [multiplier] * len(pars)    
        
        if type(z) is list:
            if len(z) != len(pars):
                raise ValueError('Length of z must be = length of pars!')
        else:
            z = [z] * len(pars)
        
        binvec = []
        to_hist = []
        is_log = []
        for k, par in enumerate(pars):

            if par in self.parameters:        
                j = self.parameters.index(par)
                is_log.append(self.is_log[j])
                
                val = self.chain[skip:,j].ravel()[::skim]
                                
                if self.is_log[j]:
                    val += np.log10(multiplier[k])
                else:
                    val *= multiplier[k]
                                
                if take_log[k] and not self.is_log[j]:
                    to_hist.append(np.log10(val))
                else:
                    to_hist.append(val)
                
            elif (par in self.blob_names) or (par in self.derived_blob_names):
                
                if z is None:
                    raise ValueError('Must supply redshift!')
                    
                i = self.blob_redshifts.index(z[k])
                
                if par in self.blob_names:
                    j = list(self.blob_names).index(par)
                else:
                    j = list(self.derived_blob_names).index(par)
                
                is_log.append(False)
                
                if par in self.blob_names:
                    val = self.blobs[skip:,i,j][::skim]
                else:
                    val = self.derived_blobs[skip:,i,j][::skim]
                
                if take_log[k]:
                    val += np.log10(multiplier[k])
                else:
                    val *= multiplier[k]
                
                if take_log[k]:
                    to_hist.append(np.log10(val))
                else:
                    to_hist.append(val)

            else:
                raise ValueError('Unrecognized parameter %s' % str(par))

            if not bins:
                continue
            
            # Set bins
            if self.is_mcmc or (par not in self.parameters):
                if type(bins) == int:
                    valc = to_hist[k]
                    binvec.append(np.linspace(valc.min(), valc.max(), bins))
                elif type(bins[k]) == int:
                    valc = to_hist[k]
                    binvec.append(np.linspace(valc.min(), valc.max(), bins[k]))
                else:
                    if take_log[k]:
                        binvec.append(np.log10(bins[k]))
                    else:
                        binvec.append(bins[k])
            else:
                if take_log[k]:
                    binvec.append(np.log10(self.axes[par]))
                else:
                    binvec.append(self.axes[par])
        
        return pars, to_hist, is_log, binvec
      
    def ExtractData(self, pars, ivar=None, take_log=False, un_log=False, 
        multiplier=1., remove_nas=False):
        """
        Extract data for subsequent analysis.
        
        This means a few things:
         (1) Go retrieve data from native format without having to worry about
          all the indexing yourself.
         (2) [optionally] take the logarithm.
         (3) [optionally] apply multiplicative factors.
         (4) If bins are s
         
        Parameters
        ----------
        pars : list
            List of quantities to return. These can be parameters or the names
            of meta-data blobs.
        ivars : list
            List of independent variables at which to compute values of pars.
        take_log single bool or list of bools determining whether data should
                 be presented after its log is taken
        un_log single bool or list of bools determining whether data should be
               presented after its log is untaken (i.e. it is exponentiated)
        multiplier list of numbers to multiply the parameters by before they
                   are presented
        remove_nas bool determining whether rows with nan's or inf's should be
                   removed or not. This must be set to True when the user
                   is using numpy newer than version 1.9.x if the user wants
                   to histogram the data because numpy gave up support for
                   masked arrays in histograms.
        
        Returns
        -------
        Tuple with three entries:
         (i) Dictionary containing 1-D arrays of samples for each quantity.
         (ii) Dictionary telling us which of the datasets are actually the
          log10 values of the associated parameters.
         (iii)
         
        """
        
        pars, take_log, multiplier, un_log, ivar = \
            self._listify_common_inputs(pars, take_log, multiplier, un_log, 
            ivar)
                                    
        to_hist = np.ndarray((len(self.chain), len(pars)))
        is_log = np.ndarray(len(pars), dtype=bool)
        for k, par in enumerate(pars):
                    
            # If one of our free parameters, return right away
            if par in self.parameters:
                j = self.parameters.index(par)
                is_log[k] = self.is_log[j]
                
                if self.is_log[j] and un_log[k]:
                    val = 10**self.chain[:,j].copy()
                else:
                    val = self.chain[:,j].copy()
        
                if self.is_log[j] and (not un_log[k]):
                    val += np.log10(multiplier[k])
                else:
                    val *= multiplier[k]
        
                if take_log[k] and (not self.is_log[j]):
                    to_hist[:,k] = np.log10(val)
                else:
                    to_hist[:,k] = val
                            
            elif par in self.all_blob_names:
                
                i, j, nd, dims = self.blob_info(par)

                if nd == 0:
                    val = self.get_blob(par).copy()
                else:
                    val = self.get_blob(par, ivar=ivar[k]).copy()

                val *= multiplier[k]
                    
                if take_log[k]:
                    is_log[k] = True
                    to_hist[:,k] = np.log10(val)
                else:
<<<<<<< HEAD
                    is_log.append(False)
                    to_hist.append(val)
            
            # Only derived blobs in this else block, yes?                        
=======
                    is_log[k] = False
                    to_hist[:,k] = val
                                    
>>>>>>> 36c9921c
            else:
                
                cand = glob.glob('%s*.%s.pkl' % (self.prefix, par))
                
                if len(cand) == 1:
                    f = open(cand[0], 'rb')     
                    dat = pickle.load(f)
                    f.close()
<<<<<<< HEAD
                    
                    # What follows is real cludgey...sorry, future Jordan
                    nd = len(dat.shape) - 1
                    assert nd == 1, "Help!"
                    
                    if ivar[k] is not None:
                        for hh in range(len(self.blob_dims)):
                            if len(self.blob_dims[hh]) != 1:
                                continue
                            if len(dat[0]) == self.blob_dims[hh][0]:
                                loc = np.argmin(np.abs(self.blob_ivars[hh][0] - ivar[k]))
                                break
                            
                        to_hist.append(dat[:,loc])
                    else:
                        to_hist.append(dat)
                    
                    is_log.append(False)
=======

                    to_hist[:,k] = dat
                    is_log[k] = False
>>>>>>> 36c9921c
                else:

                    # Handle case where we have redshift but not frequency
                    # or vice-versa
                    pre, post = par.split('_')
                    
                    z_to_freq = pre == 'nu' and post in list('BCD')
                    freq_to_z = pre == 'z' and post in list('BCD')
                    
                    if z_to_freq:
                        par = 'z_%s' % post
                        i, j, nd, dims = self.blob_info('z_%s' % post)
                    elif freq_to_z:
                        par = 'nu_%s' % post
                        i, j, nd, dims = self.blob_info('nu_%s' % post)
                        
                    if nd == 0:
                        val = self.get_blob(par).copy()
                    else:
                        val = self.get_blob(par, ivar=ivar[k]).copy()
                
                    if z_to_freq:
                        val = nu_0_mhz / (1. + val)
                    elif freq_to_z:
                        val = nu_0_mhz / val - 1.  
                    
                    to_hist[:,k] = val
                    is_log[k] = False
                                        
        # Re-organize
        #if len(np.unique(pars)) < len(pars):
        #    if self.is_mcmc:
        #        data = np.ma.array(to_hist, mask=self.mask)
        #    else:
        #        data = np.array(to_hist)
        #else:    

        if remove_nas:
            # deletes all rows with nan's or inf's
            to_hist, deleted_indices = delete_nan_rows(to_hist)
            chain_length = len(self.chain)
            num_deleted = len(deleted_indices)
            print "delete_nan_rows was run in ExtractData. It ignored " +\
                  ("%i%% of " % ((100. * num_deleted) / chain_length,)) +\
                  ("the  %i chain links. If this number " % (chain_length,)) +\
                  "is high, it may be that the parameters/blobs which you " +\
                  "are extracting are not well defined in the case of the " +\
                  "given data."
        
        data = {}
        for i, par in enumerate(pars):
            if par in data:
                continue
                
            if self.is_mcmc:
                if remove_nas:
                    # no need for mask because nans and infs have been removed
                    data[par] = to_hist[:,i]
                else:
                    data[par] = np.ma.array(to_hist[:,i], mask=self.mask)
            else:
                try:
                    data[par] = np.ma.array(to_hist[:,i], mask=self.mask)
                except np.ma.MaskError:
                    print "MaskError encountered. Assuming mask=0."
                    
                    new_mask = np.array([self.mask.copy()] * to_hist[:,i].shape[1]).T
                    
                    data[par] = np.ma.array(to_hist[:,i], mask=new_mask)
        
        is_log = {par:is_log[i] for i, par in enumerate(pars)}
                    
        return data, is_log

    def _set_bins(self, pars, to_hist, take_log=False, bins=20):
        """
        Create a vector of bins to be used when plotting PDFs.
        """
        
        if type(to_hist) is dict:
            binvec = {}
        else:
            binvec = []
            
        for k, par in enumerate(pars):
            
            if type(to_hist) is dict:
                tohist = to_hist[par]
            else:
                tohist = to_hist[k]
        
            if self.is_mcmc or (par not in self.parameters) or \
                not hasattr(self, 'axes'):
                if type(bins) == int:
                    valc = tohist
                    bvp = np.linspace(valc.min(), valc.max(), bins)
                elif type(bins[k]) == int:
                    valc = tohist
                    bvp = np.linspace(valc.min(), valc.max(), bins[k])
                else:
                    bvp = bins[k]
                    #if take_log[k]:
                    #    binvec.append(np.log10(bins[k]))
                    #else:
                    #    binvec.append(bins[k])
            else:
                if take_log[k]:
                    bvp = np.log10(self.axes[par])
                else:
                    bvp = self.axes[par]
        
            if type(to_hist) is dict:
                binvec[par] = bvp
            else:
                binvec.append(bvp)
        
        return binvec
        
    def _set_inputs(self, pars, inputs, is_log, take_log, multiplier):
        """
        Figure out input values for x and y parameters for each panel.
        
        Returns
        -------
        Dictionary, elements sorted by 
        """
        
        if inputs is None:
            return None
        
        if type(inputs) is list:
            if inputs == []:
                return None
        
        if type(inputs) is dict:
            if not inputs:
                return None
        else:
            inputs = list(inputs)
                        
        if type(is_log) is dict:
            tmp = [is_log[par] for par in pars]    
            is_log = tmp
        
        if type(multiplier) in [int, float]:
            multiplier = [multiplier] * len(pars)    
            
        if len(np.unique(pars)) < len(pars):
            input_output = []
        else:
            input_output = {}
        
        Nd = len(pars)
                                
        for i, par in enumerate(pars):
            if type(inputs) is list:
                val = inputs[i]
            elif par in inputs:
                val = inputs[par]
            else:
                dq = DQ(data=inputs)
                try:
                    val = dq[par]
                except:
                    val = None
                    
            # Take log [optional]    
            if val is None:
                vin = None
            elif is_log[i] or take_log[i]:
                vin = np.log10(val * multiplier[i])                            
            else:
                vin = val * multiplier[i]    
                
            if type(input_output) is dict:
                input_output[par] = vin
            else:
                input_output.append(vin)
            
        return input_output
        
    def _listify_common_inputs(self, pars, take_log, multiplier, un_log, 
        ivar=None):
        """
        Make everything lists.
        """
        
        if type(pars) not in [list, tuple]:
            pars = [pars]
        if type(take_log) == bool:
            take_log = [take_log] * len(pars)
        if type(un_log) == bool:
            un_log = [un_log] * len(pars)    
        if type(multiplier) in [int, float]:
            multiplier = [multiplier] * len(pars)

        if ivar is not None:
            if type(ivar) is list:
                if len(pars) == 1:
                    i, j, nd, dims = self.blob_info(pars[0])
                    
                    if nd == 2:
                        ivar = list(np.atleast_2d(ivar))
                
                assert len(ivar) == len(pars)
            else:
                if len(pars) == 1:
                    ivar = [ivar]
                else:
                    raise ValueError('ivar must be same length as pars')    
                
        else:
            ivar = [None] * len(pars)
            
        return pars, take_log, multiplier, un_log, ivar

    def PosteriorCDF(self, pars, bins=500, **kwargs):
        return self.PosteriorPDF(pars, bins=bins, cdf=True, **kwargs)
               
    def PosteriorPDF(self, pars, to_hist=None, is_log=None, ivar=None, 
        ax=None, fig=1, 
        multiplier=1., like=[0.95, 0.68], cdf=False,
        color_by_like=False, filled=True, take_log=False, un_log=False,
        bins=20, skip=0, skim=1, 
        contour_method='raw', excluded=False, stop=None, **kwargs):
        """
        Compute posterior PDF for supplied parameters. 
    
        If len(pars) == 2, plot 2-D posterior PDFs. If len(pars) == 1, plot
        1-D marginalized PDF.
    
        Parameters
        ----------
        pars : str, list
            Name of parameter or list of parameters to analyze.
        ivar : float
            Redshift, if any element of pars is a "blob" quantity.
        plot : bool
            Plot PDF?
        nu : float, list
            If plot == False, return the nu-sigma error-bar.
            If color_by_like == True, list of confidence contours to plot.
        color_by_like : bool
            If True, color points based on what confidence contour they lie
            within.
        multiplier : list
            Two-element list of multiplicative factors to apply to elements of
            pars.
        take_log : list
            Two-element list saying whether to histogram the base-10 log of
            each parameter or not.
        skip : int
            Number of steps at beginning of chain to exclude. This is a nice
            way of doing a burn-in after the fact.
        skim : int
            Only take every skim'th step from the chain.
        excluded : bool
            If True, and filled == True, fill the area *beyond* the given contour with
            cross-hatching, rather than the area interior to it.

        Returns
        -------
        Either a matplotlib.Axes.axis object or a nu-sigma error-bar, 
        depending on whether we're doing a 2-D posterior PDF (former) or
        1-D marginalized posterior PDF (latter).
    
        """

        cs = None
        
        kw = kwargs

        if 'labels' in kw:
            labels = kwargs['labels']
        else:
            labels = {}
            
        # Only make a new plot window if there isn't already one
        if ax is None:
            gotax = False
            fig = pl.figure(fig)
            ax = fig.add_subplot(111)
        else:
            gotax = True

        # Grab all the data we need
        if (to_hist is None) or (is_log is None):
            to_hist, is_log = self.ExtractData(pars, ivar=ivar, 
                take_log=take_log, un_log=un_log, multiplier=multiplier)

        pars, take_log, multiplier, un_log, ivar = \
            self._listify_common_inputs(pars, take_log, multiplier, un_log, 
            ivar)
            
        # Modify bins to account for log-taking, multipliers, etc.
        binvec = self._set_bins(pars, to_hist, take_log, bins)

        # We might supply weights by-hand for ModelGrid calculations
        if not hasattr(self, 'weights'):
            weights = None
        else:
            weights = self.weights

        ##
        ### Histogramming and plotting starts here
        ##

        if stop is not None:
            stop = -int(stop)
                    
        # Marginalized 1-D PDFs 
        if len(pars) == 1:
                        
            if type(to_hist) is dict:
                tohist = to_hist[pars[0]][skip:stop]
                b = binvec[pars[0]]
            elif type(to_hist) is list:
                tohist = to_hist[0][skip:stop]
                b = binvec[0]
            else:
                tohist = to_hist[skip:stop]
                b = bins
            
            hist, bin_edges = \
                np.histogram(tohist, density=True, bins=b, weights=weights)

            bc = rebin(bin_edges)
            
            # Take CDF
            if cdf:
                hist = np.cumsum(hist)
                        
            tmp = self._get_1d_kwargs(**kw)
            
            ax.plot(bc, hist / hist.max(), drawstyle='steps-mid', **tmp)
            
            ax.set_ylim(0, 1.05)
            
        # Marginalized 2-D PDFs
        else:
            
            #if to_hist[0].size != to_hist[1].size:
            #    print 'Looks like calculation was terminated after chain',
            #    print 'was written to disk, but before blobs. How unlucky!'
            #    print 'Applying cludge to ensure shape match...'
            #    
            #    if to_hist[0].size > to_hist[1].size:
            #        to_hist[0] = to_hist[0][0:to_hist[1].size]
            #    else:
            #        to_hist[1] = to_hist[1][0:to_hist[0].size]

            if type(to_hist) is dict:
                tohist1 = to_hist[pars[0]][skip:stop]
                tohist2 = to_hist[pars[1]][skip:stop]
                b = [binvec[pars[0]], binvec[pars[1]]]
            else:
                tohist1 = to_hist[0][skip:stop]
                tohist2 = to_hist[1][skip:stop]
                b = [binvec[0], binvec[1]]

            # Compute 2-D histogram
            hist, xedges, yedges = \
                np.histogram2d(tohist1, tohist2, bins=b, weights=weights)

            hist = hist.T

            # Recover bin centers
            bc = []
            for i, edges in enumerate([xedges, yedges]):
                bc.append(rebin(edges))

            # Determine mapping between likelihood and confidence contours
            if color_by_like:

                # Get likelihood contours (relative to peak) that enclose
                # nu-% of the area

                if contour_method == 'raw':
                    nu, levels = error_2D(None, None, hist, None, nu=like, 
                        method='raw')
                else:
                    nu, levels = error_2D(to_hist[0], to_hist[1], self.L / self.L.max(), 
                        bins=[binvec[0], binvec[1]], nu=nu, method=contour_method)
        
                if filled:
                    if excluded and len(nu) == 1:
                        # Fill the entire window with cross-hatching
                        x1, x2 = ax.get_xlim()
                        y1, y2 = ax.get_ylim()

                        x_polygon = [x1, x2, x2, x1]
                        y_polygon = [y1, y1, y2, y2]

                        ax.fill(x_polygon, y_polygon, color="none", hatch='X', 
                            edgecolor=kwargs['color'])
                            
                        # Now, fill the enclosed area with white
                        ax.contourf(bc[0], bc[1], hist / hist.max(), 
                            levels, color='w', colors='w', zorder=2)
                        # Draw an outline too   
                        ax.contour(bc[0], bc[1], hist / hist.max(), 
                            levels, colors=kwargs['color'], linewidths=1, 
                            zorder=2)
                        
                    else:
                        ax.contourf(bc[0], bc[1], hist / hist.max(), 
                            levels, zorder=3, **kwargs)
                    
                else:
                    ax.contour(bc[0], bc[1], hist / hist.max(),
                        levels, zorder=4, **kwargs)
                
            else:
                if filled:
                    cs = ax.contourf(bc[0], bc[1], hist / hist.max(), 
                        zorder=3, **kw)
                else:
                    cs = ax.contour(bc[0], bc[1], hist / hist.max(), 
                        zorder=4, **kw)

            # Force linear
            if not gotax:
                ax.set_xscale('linear')
                ax.set_yscale('linear')
            
        # Add nice labels (or try to)
        self.set_axis_labels(ax, pars, is_log, take_log, un_log, None, labels)

        # Rotate ticks?
        for tick in ax.get_xticklabels():
            tick.set_rotation(45.)
        for tick in ax.get_yticklabels():
            tick.set_rotation(45.)
        
        pl.draw()
        
        return ax
              
    def Contour(self, pars, c, levels, leveltol=1e-6, ivar=None, take_log=False,
        un_log=False, multiplier=1., ax=None, fig=1, filled=False, **kwargs):         
        """
        Draw contours that are NOT associated with confidence levels.
        
        ..note:: To draw many contours in same plane, just call this 
            function repeatedly.
        
        Parameters
        ----------
        pars : list 
            List of parameters defining the plane on which to draw contours.
        c : str
            Name of parameter or blob that we're to draw contours of.
        levels : list
            [Optional] list of levels for 
                        
        """
        
        # Only make a new plot window if there isn't already one
        if ax is None:
            gotax = False
            fig = pl.figure(fig)
            ax = fig.add_subplot(111)
        else:
            gotax = True

        p = list(pars) + [c]

        # Grab all the data we need
        data, is_log = self.ExtractData(p, ivar=ivar, 
            take_log=take_log, un_log=un_log, multiplier=multiplier)

        xdata = data[p[0]]
        ydata = data[p[1]]    
        zdata = data[p[2]]
        
        for level in levels:
            # Find indices of appropriate elements
            cond = np.abs(zdata - level) < leveltol
            elements = np.argwhere(cond).squeeze()
            
            order = np.argsort(xdata[elements])
            ax.plot(xdata[elements][order], ydata[elements][order], **kwargs)
            
        pl.draw()    
            
        return ax, xdata, ydata, zdata
              
    def ContourScatter(self, x, y, c, z=None, Nscat=1e4, take_log=False, 
        cmap='jet', alpha=1.0, bins=20, vmin=None, vmax=None, zbins=None, 
        labels=None, **kwargs):
        """
        Show contour plot in 2-D plane, and add colored points for third axis.
        
        Parameters
        ----------
        x : str
            Fields for the x-axis.
        y : str
            Fields for the y-axis.
        c : str
            Name of parameter to represent with colored points.
        z : int, float, str
            Redshift (if investigating blobs)
        Nscat : int
            Number of samples plot.
            
        Returns
        -------
        Three objects: the main Axis instance, the scatter plot instance,
        and the colorbar object.
        
        """

        if type(take_log) == bool:
            take_log = [take_log] * 3

        if labels is None:
            labels = default_labels
        else:
            labels_tmp = default_labels.copy()
            labels_tmp.update(labels)
            labels = labels_tmp

        if type(z) is not list:
            z = [z] * 3

        pars = [x, y]

        axes = []
        for i, par in enumerate(pars):
            if par in self.parameters:
                axes.append(self.chain[:,self.parameters.index(par)])
            elif par in self.blob_names:
                axes.append(self.blobs[:,self.blob_redshifts.index(z[i]),
                    self.blob_names.index(par)])
            elif par in self.derived_blob_names:
                axes.append(self.derived_blobs[:,self.blob_redshifts.index(z[i]),
                    self.derived_blob_names.index(par)])        

        for i in range(2):
            if take_log[i]:
                axes[i] = np.log10(axes[i])

        xax, yax = axes

        if c in self.parameters:        
            zax = self.chain[:,self.parameters.index(c)].ravel()
        elif c in self.blob_names:   
            zax = self.blobs[:,self.blob_redshifts.index(z[-1]),
                self.blob_names.index(c)]
        elif c in self.derived_blob_names:   
            zax = self.derived_blobs[:,self.blob_redshifts.index(z[-1]),
                self.derived_blob_names.index(c)]
                
        if zax.shape[0] != self.chain.shape[0]:
            if self.chain.shape[0] > zax.shape[0]:
                xax = xax[0:self.blobs.shape[0]]
                yax = yax[0:self.blobs.shape[0]]
                print 'Looks like calculation was terminated after chain',
                print 'was written to disk, but before blobs. How unlucky!'
                print 'Applying cludge to ensure shape match...'
            else:                
                raise ValueError('Shape mismatch between blobs and chain!')    
                
        if take_log[2]:
            zax = np.log10(zax)    
            
        z.pop(-1)
        ax = self.PosteriorPDF(pars, z=z, take_log=take_log, filled=False, 
            bins=bins, **kwargs)
        
        # Pick out Nscat random points to plot
        mask = np.zeros_like(xax, dtype=bool)
        rand = np.arange(len(xax))
        np.random.shuffle(rand)
        mask[rand < Nscat] = True
        
        if zbins is not None:
            cmap_obj = eval('mpl.colorbar.cm.%s' % cmap)
            #if take_log[2]:
            #    norm = mpl.colors.LogNorm(zbins, cmap_obj.N)
            #else:    
            if take_log[2]:
                norm = mpl.colors.BoundaryNorm(np.log10(zbins), cmap_obj.N)
            else:    
                norm = mpl.colors.BoundaryNorm(zbins, cmap_obj.N)
        else:
            norm = None
        
        scat = ax.scatter(xax[mask], yax[mask], c=zax[mask], cmap=cmap,
            zorder=1, edgecolors='none', alpha=alpha, vmin=vmin, vmax=vmax,
            norm=norm)
        cb = pl.colorbar(scat)

        cb.set_alpha(1)
        cb.draw_all()

        if c in labels:
            cblab = labels[c]
        elif '{' in c:
            cblab = labels[c[0:c.find('{')]]
        else:
            cblab = c 
            
        if take_log[2]:
            cb.set_label(logify_str(cblab))
        else:
            cb.set_label(cblab)    
            
        cb.update_ticks()
            
        pl.draw()
        
        return ax, scat, cb    
        
    def ExtractPanel(self, panel, mp, ax=None, fig=99):
        """
        Save panel of a triangle plot as separate file.
        
        panel : int, str
            Integer or letter corresponding to plot panel you want.
        mp : MultiPlot instance
            Object representation of the triangle plot
        fig : int
            Figure number.
        
        """    
        
        letters = list(string.ascii_lowercase)
        letters.extend([let*2 for let in list(string.ascii_lowercase)])
        
        
        if type(panel) is str:
            panel = letters.index(panel)
        
        info = self.plot_info[panel]
        kw = self.plot_info['kwargs']
        
        ax = self.PosteriorPDF(info['axes'], z=info['z'], bins=info['bins'],
            multiplier=info['multiplier'], take_log=info['take_log'],
            fig=fig, ax=ax, **kw)
        
        ax.set_xticks(mp.grid[panel].get_xticks())
        ax.set_yticks(mp.grid[panel].get_yticks())
        
        xt = []
        for i, x in enumerate(mp.grid[panel].get_xticklabels()):
            xt.append(x.get_text())
        
        ax.set_xticklabels(xt, rotation=45.)
        
        yt = []
        for i, x in enumerate(mp.grid[panel].get_yticklabels()):
            yt.append(x.get_text())
            
        ax.set_yticklabels(yt, rotation=rotate_y)
        
        ax.set_xlim(mp.grid[panel].get_xlim())
        ax.set_ylim(mp.grid[panel].get_ylim())
        
        pl.draw()
        
        return ax
                
    def TrianglePlot(self, pars=None, ivar=None, take_log=False, un_log=False, 
        multiplier=1, fig=1, mp=None, inputs={}, tighten_up=0.0, ticks=5, 
        bins=20, skip=0, scatter=False,
        skim=1, oned=True, twod=True, filled=True, show_errors=False, 
        label_panels='upper right', 
        fix=True, skip_panels=[], stop=None, mp_kwargs={},
        **kwargs):
        """
        Make an NxN panel plot showing 1-D and 2-D posterior PDFs.

        Parameters
        ----------
        pars : list
            Parameters to include in triangle plot.
            1-D PDFs along diagonal will follow provided order of parameters
            from left to right. This list can contain the names of parameters,
            so long as the file prefix.pinfo.pkl exists, otherwise it should
            be the indices where the desired parameters live in the second
            dimension of the MCMC chain.

            NOTE: These can alternatively be the names of arbitrary meta-data
            blobs.

            If None, this will plot *all* parameters, so be careful!
        fig : int
            ID number for plot window.
        bins : int, np.ndarray
            Number of bins in each dimension. Or, array of bins to use
            for each parameter. If the latter, the bins should be in the 
            *final* units of the quantities of interest. For example, if
            you apply a multiplier or take_log, the bins should be in the
            native units times the multiplier or in the log10 of the native
            units (or both).
        ivar : int, float, str, list
            If plotting arbitrary meta-data blobs, must choose a redshift.
            Can be 'B', 'C', or 'D' to extract blobs at 21-cm turning points,
            or simply a number. If it's a list, it must have the same
            length as pars. This is how one can make a triangle plot 
            comparing the same quantities at different redshifts.
        input : dict
            Dictionary of parameter:value pairs representing the input
            values for all model parameters being fit. If supplied, lines
            will be drawn on each panel denoting these values.
        skip : int
            Number of steps at beginning of chain to exclude.
        stop: int
            Number of steps to exclude from the end of the chain.
        skim : int
            Only take every skim'th step from the chain.
        oned : bool    
            Include the 1-D marginalized PDFs?
        filled : bool
            Use filled contours? If False, will use open contours instead.
        color_by_like : bool
            If True, set contour levels by confidence regions enclosing nu-%
            of the likelihood. Set parameter `nu` to modify these levels.
        like : list
            List of levels, default is 1,2, and 3 sigma contours (i.e., 
            like=[0.68, 0.95])
        skip_panels : list
            List of panel numbers to skip over.
        mp_kwargs : dict 
            panel_size : list, tuple (2 elements)
                Multiplicative factor in (x, y) to be applied to the default 
                window size as defined in your matplotlibrc file. 
            
        ..note:: If you set take_log = True AND supply bins by hand, use the
            log10 values of the bins you want.
        
            
        Returns
        -------
        ares.analysis.MultiPlot.MultiPanel instance. Also saves a bunch of 
        information to the `plot_info` attribute.
        
        """    
        
        # Grab data that will be histogrammed
        np_version = np.__version__.split('.')
        newer_than_one = (int(np_version[0]) > 1)
        newer_than_one_pt_nine =\
            ((int(np_version[0]) == 1) and (int(np_version[1])>9))
        remove_nas = (newer_than_one or newer_than_one_pt_nine)
        to_hist, is_log = self.ExtractData(pars, ivar=ivar, take_log=take_log,
            un_log=un_log, multiplier=multiplier, remove_nas=remove_nas)
            
        # Make sure all inputs are lists of the same length!
        pars, take_log, multiplier, un_log, ivar = \
            self._listify_common_inputs(pars, take_log, multiplier, un_log, 
            ivar)    
            
        # Modify bins to account for log-taking, multipliers, etc.
        binvec = self._set_bins(pars, to_hist, take_log, bins)      
                            
        if type(binvec) is not list:
            bins = [binvec[par] for par in pars]      
        else:
            bins = binvec    
                 
        # Can opt to exclude 1-D panels along diagonal                
        if oned:
            Nd = len(pars)
        else:
            Nd = len(pars) - 1
                           
        # Setup MultiPanel instance
        had_mp = True
        if mp is None:
            had_mp = False
            
            mp_kw = default_mp_kwargs.copy()
            mp_kw['dims'] = [Nd] * 2    
            mp_kw.update(mp_kwargs)
            if 'keep_diagonal' in mp_kwargs:
                oned = False
            
            mp = MultiPanel(fig=fig, **mp_kw)
        
        # Apply multipliers etc. to inputs
        inputs = self._set_inputs(pars, inputs, is_log, take_log, multiplier)
        
        # Save some plot info for [optional] later tinkering
        self.plot_info = {}
        self.plot_info['kwargs'] = kwargs
        
        # Loop over parameters
        # p1 is the y-value, p2 is the x-value
        for i, p1 in enumerate(pars[-1::-1]):
            for j, p2 in enumerate(pars):

                # Row number is i
                # Column number is self.Nd-j-1

                if mp.diagonal == 'upper':
                    k = mp.axis_number(mp.N - i, mp.N - j)
                else:    
                    k = mp.axis_number(i, j)

                if k is None:
                    continue
                    
                if k in skip_panels:
                    continue

                if mp.grid[k] is None:
                    continue

                col, row = mp.axis_position(k)   
                
                # Read-in inputs values
                if inputs is not None:
                    if type(inputs) is dict:
                        xin = inputs[p2]
                        yin = inputs[p1]
                    else:
                        xin = inputs[j]
                        yin = inputs[-1::-1][i]
                else:
                    xin = yin = None
                    
                # 1-D PDFs on the diagonal    
                if k in mp.diag and oned:

                    # Grab array to be histogrammed
                    try:
                        tohist = [to_hist[j]]
                    except KeyError:
                        tohist = [to_hist[p2]]

                    # Plot the PDF
                    ax = self.PosteriorPDF(p1, ax=mp.grid[k], 
                        to_hist=tohist, is_log=is_log, 
                        take_log=take_log[-1::-1][i], ivar=ivar[-1::-1][i],
                        un_log=un_log[-1::-1][i], 
                        multiplier=[multiplier[-1::-1][i]], 
                        bins=[bins[-1::-1][i]], 
                        skip=skip, skim=skim, stop=stop, **kwargs)

                    # Stick this stuff in fix_ticks?
                    if col != 0:
                        mp.grid[k].set_ylabel('')
                    if row != 0:
                        mp.grid[k].set_xlabel('')

                    if show_errors:
                        mu, err = self.get_1d_error(p1)
                                                 
                        mp.grid[k].set_title(err_str(p1, mu, err, 
                            self.is_log[i], labels), va='bottom', fontsize=18) 
                     
                    self.plot_info[k] = {}
                    self.plot_info[k]['axes'] = [p1]
                    self.plot_info[k]['data'] = tohist
                    self.plot_info[k]['ivar'] = ivar[-1::-1][i]
                    self.plot_info[k]['bins'] = [bins[-1::-1][i]]
                    self.plot_info[k]['multplier'] = [multiplier[-1::-1][i]]
                    self.plot_info[k]['take_log'] = take_log[-1::-1][i]
                                          
                    if not inputs:
                        continue
                        
                    self.plot_info[k]['input'] = xin
                        
                    if xin is not None:
                        mp.grid[k].plot([xin]*2, [0, 1.05], 
                            color='g', zorder=20)
                        #mp.grid[k].plot([xin]*2, [0, 1.05], 
                        #    color='k', ls=':', lw=2, zorder=20)
                            
                    continue

                if ivar is not None:
                    iv = [ivar[j], ivar[-1::-1][i]]
                else:
                    iv = None

                # If not oned, may end up with some x vs. x plots if we're not careful
                if p1 == p2 and (iv[0] == iv[1]):
                    continue
                    
                try:
                    tohist = [to_hist[j], to_hist[-1::-1][i]]
                except KeyError:
                    tohist = [to_hist[p2], to_hist[p1]]
                                                    
                # 2-D PDFs elsewhere
                if scatter:
                    ax = self.Scatter([p2, p1], ax=mp.grid[k], 
                        to_hist=tohist, is_log=is_log, z=red, 
                        take_log=[take_log[j], take_log[-1::-1][i]],
                        multiplier=[multiplier[j], multiplier[-1::-1][i]], 
                        bins=[bins[j], bins[-1::-1][i]], filled=filled, 
                        skip=skip, stop=stop, **kwargs)
                else:
                    ax = self.PosteriorPDF([p2, p1], ax=mp.grid[k], 
                        to_hist=tohist, is_log=is_log, ivar=iv, 
                        take_log=[take_log[j], take_log[-1::-1][i]],
                        un_log=[un_log[j], un_log[-1::-1][i]],
                        multiplier=[multiplier[j], multiplier[-1::-1][i]], 
                        bins=[bins[j], bins[-1::-1][i]], filled=filled, 
                        skip=skip, stop=stop, **kwargs)

                if row != 0:
                    mp.grid[k].set_xlabel('')
                if col != 0:
                    mp.grid[k].set_ylabel('')
                    
                self.plot_info[k] = {}
                self.plot_info[k]['axes'] = [p2, p1]
                self.plot_info[k]['data'] = tohist
                self.plot_info[k]['ivar'] = iv
                self.plot_info[k]['bins'] = [bins[j], bins[-1::-1][i]]
                self.plot_info[k]['multiplier'] = [multiplier[j], multiplier[-1::-1][i]]
                self.plot_info[k]['take_log'] = [take_log[j], take_log[-1::-1][i]] 
                
                # Input values
                if not inputs:
                    continue
                                
                self.plot_info[k]['input'] = (xin, yin)
                                                                    
                # Plot as dotted lines
                if xin is not None:
                    mp.grid[k].plot([xin]*2, mp.grid[k].get_ylim(), color='g',
                        zorder=20)
                    #mp.grid[k].plot([xin]*2, mp.grid[k].get_ylim(), color='k',
                    #    ls=':', zorder=20)
                if yin is not None:
                    mp.grid[k].plot(mp.grid[k].get_xlim(), [yin]*2, color='g',
                        zorder=20)
                    #mp.grid[k].plot(mp.grid[k].get_xlim(), [yin]*2, color='k',
                    #    ls=':', zorder=20)

                    
        if oned:
            mp.grid[np.intersect1d(mp.left, mp.top)[0]].set_yticklabels([])
        
        if fix:
            mp.fix_ticks(oned=oned, N=ticks, rotate_x=45, rotate_y=45)
        
        if not had_mp:
            mp.rescale_axes(tighten_up=tighten_up)
    
        if label_panels is not None and (not had_mp):
            mp = self._label_panels(mp, label_panels)
    
        return mp
        
    def _label_panels(self, mp, label_panels):
        letters = list(string.ascii_lowercase)
        letters.extend([let*2 for let in list(string.ascii_lowercase)])
        
        ct = 0
        for ax in mp.grid:
            if ax is None:
                continue
        
            if label_panels == 'upper left':
                ax.annotate('(%s)' % letters[ct], (0.05, 0.95),
                    xycoords='axes fraction', ha='left', va='top')
            elif label_panels == 'upper right':
                ax.annotate('(%s)' % letters[ct], (0.95, 0.95),
                    xycoords='axes fraction', ha='right', va='top')
            elif label_panels == 'upper center':
                ax.annotate('(%s)' % letters[ct], (0.5, 0.95),
                    xycoords='axes fraction', ha='center', va='top')
            elif label_panels == 'lower right':
                ax.annotate('(%s)' % letters[ct], (0.95, 0.95),
                    xycoords='axes fraction', ha='right', va='top')                
            else:
                print "WARNING: Uncrecognized label_panels option."
                break
        
            ct += 1    
        
        pl.draw()    
        
        return mp
        
    def ReconstructedFunction(self, name, ivar=None, fig=1, ax=None,
        use_best=False, percentile=0.68, take_log=False, un_log=False, 
        multiplier=1, skip=0, stop=None, return_data=False, z_to_freq=False,
        best='median', fill=True, **kwargs):    
        """
        Reconstructed evolution in whatever the independent variable is.
        
        Parameters
        ----------
        name : str
            Name of blob you're interested in.
        ivar : list, np.ndarray
            List of values (or nested list) of independent variables. If 
            blob is 2-D, only need to provide the independent variable for
            one of the dimensions, e.g., 
                
                # If LF data, plot LF at z=3.8
                ivar = [3.8, None]
                
            or 
            
                # If LF data, plot z evolution of phi(MUV=-20)
                ivar = [None, -20]
        
        percentile : bool, float    
            If not False, should be the confidence interval to plot, e.g, 0.68.
        use_best : bool
            If True, will plot the maximum likelihood reconstructed
            function. Otherwise, will use `percentile` and plot shaded region.
            
        """
        
        if ax is None:
            gotax = False
            fig = pl.figure(fig)
            ax = fig.add_subplot(111)
        else:
            gotax = True
        
        if percentile:    
            q1 = 0.5 * 100 * (1. - percentile)    
            q2 = 100 * percentile + q1    
        
        info = self.blob_info(name)
        nd = info[2]
        
        if nd == 1:
            ivars = np.atleast_2d(self.blob_ivars[info[0]])
        else:
            ivars = self.blob_ivars[info[0]]
        
        if nd != 1 and (ivar is None):
            raise NotImplemented('If not 1-D blob, must supply one ivar!')
                
        # Grab the maximum likelihood point 'cuz why not
        if self.is_mcmc:
            if best == 'median':
                N = len(self.logL)
                psorted = np.argsort(self.logL)
                loc = psorted[int(N / 2.)]
            else:
                loc = np.argmax(self.logL[skip:stop])
        
        # 1-D case 
        if nd == 1:
            
            # Read in the independent variable(s)
            xarr = ivars[0]
            
            tmp, is_log = self.ExtractData(name, 
                take_log=take_log, un_log=un_log, multiplier=multiplier)
            
            data = tmp[name].squeeze()
            
            y = []
            for i, x in enumerate(xarr):
                if (use_best and self.is_mcmc):
                    y.append(data[:,i][skip:stop][loc])
                elif percentile:
                    lo, hi = np.percentile(data[:,i][skip:stop].compressed(), 
                        (q1, q2))
                    y.append((lo, hi))
                else:
                    dat = data[:,i][skip:stop].compressed()
                    lo, hi = dat.min(), dat.max()
                    y.append((lo, hi))
        elif nd == 2:
            if ivar[0] is None:
                scalar = ivar[1]
                vector = xarr = ivars[0]
                slc = slice(-1, None, -1)

            else:
                scalar = ivar[0]
                vector = xarr = ivars[1]
                slc = slice(0, None, 1)
                                                
            y = []
            for i, value in enumerate(vector):
                iv = [scalar, value][slc]
                data, is_log = self.ExtractData(name, ivar=iv,
                    take_log=take_log, un_log=un_log, multiplier=multiplier)
                        
                if (use_best and self.is_mcmc):
                    y.append(data[name][skip:stop][loc])        
                elif percentile:
                    lo, hi = np.percentile(data[name][skip:stop].compressed(),
                        (q1, q2))
                    y.append((lo, hi))    
                else:
                    dat = data[name][skip:stop].compressed()
                    lo, hi = dat.min(), dat.max()
                    y.append((lo, hi))
                    
        # Convert redshifts to frequencies    
        if z_to_freq:
            xarr = nu_0_mhz / (1. + xarr)
                        
        # Where y is zero, set to small number?                
                        
        if use_best and self.is_mcmc:
            if take_log:
                y = 10**y
        
            ax.plot(xarr, y, **kwargs)
        else:
            y = np.array(y).T
        
            if take_log:
                y = 10**y
            else:
                zeros = np.argwhere(y == 0)
                for element in zeros:
                    y[element[0],element[1]] = 1e-15
            
            if fill:
                ax.fill_between(xarr, y[0], y[1], **kwargs)
            else:
                ax.plot(xarr, y[0], **kwargs)
                ax.plot(xarr, y[1], **kwargs)
                
        
        pl.draw()
                 
        if return_data:
            return ax, xarr, y
        else:            
            return ax
        
    def RedshiftEvolution(self, blob, ax=None, redshifts=None, fig=1,
        like=0.68, take_log=False, bins=20, label=None,
        plot_bands=False, limit=None, **kwargs):
        """
        Plot constraints on the redshift evolution of given quantity.
        
        Parameters
        ----------
        blob : str
            
        Note
        ----
        If you get a "ValueError: attempt to get argmin of an empty sequence"
        you might consider setting take_log=True.    
            
        """    
        
        if plot_bands and (limit is not None):
            raise ValueError('Choose bands or a limit, not both!')
        
        if ax is None:
            gotax = False
            fig = pl.figure(fig)
            ax = fig.add_subplot(111)
        else:
            gotax = True      
        
        try:
            ylabel = default_labels[blob]
        except KeyError:
            ylabel = blob
        
        if redshifts is None:
            redshifts = self.blob_redshifts
            
        if plot_bands or (limit is not None):
            x = []; ymin = []; ymax = []
            
        for i, z in enumerate(redshifts):
            
            # Skip turning points for banded plots
            if type(z) == str and plot_bands:
                continue
            
            # Only plot label once
            if i == 0:
                l = label
            else:
                l = None
            
            try:
                value, (blob_err1, blob_err2) = \
                    self.get_1d_error(blob, ivar=z, like=like, take_log=take_log,
                    bins=bins, limit=limit)
            except TypeError:
                continue
            
            if value is None:
                continue    
            
            # Error on redshift
            if type(z) == str and not plot_bands:
                if blob == 'dTb':
                    mu_z, (z_err1, z_err2) = \
                        self.get_1d_error('nu', ivar=z, nu=like, bins=bins)
                else:
                    mu_z, (z_err1, z_err2) = \
                        self.get_1d_error('z', ivar=z, nu=like, bins=bins)

                xerr = np.array(z_err1, z_err2).T
            else:
                mu_z = z
                xerr = None
            
            if plot_bands:
                if blob == 'dTb':
                    x.append(nu_0_mhz / (1. + mu_z))
                else:
                    x.append(z)
                ymin.append(value - blob_err1)
                ymax.append(value + blob_err2)
            elif limit is not None:
                if blob == 'dTb':
                    x.append(nu_0_mhz / (1. + mu_z))
                else:
                    x.append(z)
                ymin.append(value)
            else:                                    
                ax.errorbar(mu_z, value, 
                    xerr=xerr, 
                    yerr=np.array(blob_err1, blob_err2).T, 
                    lw=2, elinewidth=2, capsize=3, capthick=1, label=l,
                    **kwargs)        
        
        if plot_bands:
            ax.fill_between(x, ymin, ymax, **kwargs)
        elif limit is not None:
            ax.plot(x, ymin, **kwargs)
        
        # Look for populations
        m = re.search(r"\{([0-9])\}", blob)
        
        if m is None:
            prefix = blob
        else:
            # Population ID number
            num = int(m.group(1))
            
            # Pop ID excluding curly braces
            prefix = blob.split(m.group(0))[0]
        
        if blob == 'dTb':
            ax.set_xlabel(r'$\nu \ (\mathrm{MHz})$')
        else:
            ax.set_xlabel(r'$z$')
            
        ax.set_ylabel(ylabel)

        pl.draw()
        
        return ax
        
    def CovarianceMatrix(self, pars, ivar=None):
        """
        Compute covariance matrix for input parameters.

        Parameters
        ----------
        pars : list
            List of parameter names to include in covariance estimate.

        Returns
        -------
        Returns vector of mean, and the covariance matrix itself.
        
        """
                
        data, is_log = self.ExtractData(pars, ivar=ivar)
        
        blob_vec = []
        for i in range(len(pars)):
            blob_vec.append(data[pars[i]])    
        
        mu  = np.ma.mean(blob_vec, axis=1)
        cov = np.ma.cov(blob_vec)

        return mu, cov    
        
    def AssembleParametersList(self, N=None, loc=None, include_bkw=False):
        """
        Return dictionaries that can be used to initialize an ares 
        simulation. 
        
        N : int
            Maximum number of models to return.
            
        Returns
        -------
        List of dictionaries. Maximum length: `N`.
            
        """ 
        
        all_kwargs = []
        for i, element in enumerate(self.chain):
            
            if loc is not None:
                if i != loc:
                    continue
            elif N is not None:
                if i >= N:
                    break
                
            if include_bkw:
                kwargs = self.base_kwargs.copy()    
            else:
                kwargs = {}
                
            for j, parameter in enumerate(self.parameters):
                if self.is_log[j]:
                    kwargs[parameter] = 10**self.chain[i,j]
                else:
                    kwargs[parameter] = self.chain[i,j]
                    
            all_kwargs.append(kwargs.copy())
            
        if loc is not None:
            return all_kwargs[0]
        else:
            return all_kwargs
            
    def CorrelationMatrix(self, pars, ivar=None, fig=1, ax=None):
        """
        Plot correlation matrix.
        """
    
        mu, cov = self.CovarianceMatrix(pars, ivar=ivar)
    
        corr = correlation_matrix(cov)
    
        if ax is None:
            fig = pl.figure(fig); ax = fig.add_subplot(111)
    
        cax = ax.imshow(corr, interpolation='none', cmap='RdBu_r', 
            vmin=-1, vmax=1)
        cb = pl.colorbar(cax)
    
        return ax
    
    def get_blob(self, name, ivar=None):
        """
        Extract an array of values for a given quantity.
        
        ..note:: If ivar is not supplied, this is equivalent to just reading
            all data from disk.
        
        Parameters
        ----------
        name : str
            Name of quantity
        ivar : list, tuple, array
            Independent variables a given blob may depend on.
            
        """
                        
        i, j, nd, dims = self.blob_info(name)
        blob = self.get_blob_from_disk(name)
        
        if nd == 0:
            return blob
        elif nd == 1:
            if ivar is None:
                return blob
            else:
                k = np.argmin(np.abs(self.blob_ivars[i][0] - ivar))
                return blob[:,k]
        elif nd == 2:
            if ivar is None:
                return blob
                    
            assert len(ivar) == 2, "Must supply 2-D coordinate for blob!"
            k1 = np.argmin(np.abs(self.blob_ivars[i][0] - ivar[0]))
            k2 = np.argmin(np.abs(self.blob_ivars[i][1] - ivar[1]))
            return blob[:,k1,k2]    
    
    def max_likelihood_parameters(self, method='median'):
        """
        Return parameter values at maximum likelihood point.
        """
                    
        if method == 'median':
            N = len(self.logL)
            psorted = np.sort(self.logL)
            iML = psorted[int(N / 2.)]
        else:
            iML = np.argmax(self.logL)
        
        self._max_like_pars = {}
        for i, par in enumerate(self.parameters):
            if self.is_log[i]:
                self._max_like_pars[par] = 10**self.chain[iML,i]
            else:
                self._max_like_pars[par] = self.chain[iML,i]
        
        return self._max_like_pars
        
    def DeriveBlob(self, expr, varmap, save=True, name=None, clobber=False):
        """
        Derive new blob from pre-existing ones.
        
        Parameters
        ----------
        expr : str
            For example, 'x - y'
        varmap : dict
            Relates variables in `expr` to blobs. For example, 
            
            varmap = {'x': 'nu_D', 'y': 'nu_C'}
        
        
        """    
        
        blobs = varmap.values()
        
        data, is_log = self.ExtractData(blobs)
        
        for var in varmap.keys():
            exec('%s = data[\'%s\']' % (var, varmap[var]))
            
        result = eval(expr)
        
        if save:
            assert name is not None, "Must supply name for new blob!"
            
            # First dimension is # of samples
            nd = len(result.shape) - 1
            
            fn = '%s.blob_%id.%s.pkl' % (self.prefix, nd, name)
            
            if os.path.exists(fn) and (not clobber):
                print '%s exists! Set clobber=True or remove by hand.' % fn
                data, is_log = self.ExtractData(name)
                return data[name]
        
            f = open(fn, 'wb')
            pickle.dump(result, f)
            f.close()
        
        return result
        
    def save(self, pars, z=None, path='.', fmt='hdf5', clobber=False):
        """
        Extract data from chain or blobs and output to separate file(s).
        
        Parameters
        ----------
        pars : str, list, tuple
            Name of parameter (or list of parameters) or blob(s) to extract.
        z : int, float, str, list, tuple
            Redshift(s) of interest.
        fmt : str
            Options: 'hdf5' or 'pkl'
        path : str
            By default, will save files to CWD. Can modify this if you'd like.
                
        """
        
        if type(pars) not in [list, tuple]:
            pars = [pars]
        if type(z) not in [list, tuple]:
            z = [z] * len(pars)

        # Output to HDF5
        if fmt == 'hdf5':

            # Loop over parameters and save to disk
            for i, par in enumerate(pars):
                fn = '%s/%s.subset.%s.%s' % (path,self.fn, par, fmt)

                # If the file exists, see if it already contains data for the
                # redshifts of interest. If not append. If so, raise error.
                if os.path.exists(fn) and (not clobber):

                    if z[i] is None:
                        raise IOError('%s exists!' % fn)

                    # Check for redshift data    
                    f = h5py.File(fn, 'r')
                    ids, redshifts = zip(*f.attrs.items())
                    f.close()

                    ids_ints = map(int, ids)
                    id_start = max(ids_ints) + 1

                    if z[i] in redshifts:
                        print '%s exists! As does this dataset. Continuing...' % fn
                        continue
                else:
                    id_start = 0
                    
                idnum = str(id_start).zfill(5)
                
                if z is None:
                    attr = -99999
                else:
                    attr = z[i]
            
                # Stick requested fields in a dictionary
                data, is_log = self.ExtractData(par, z=z[i])
            
                f = h5py.File(fn, 'a')
                f.attrs.create(idnum, attr)

                ds = f.create_dataset(idnum, data=data[par])
                ds.attrs.create('mask', data[par].mask)
                    
                f.close()
                print "Wrote %s." % fn    
                
        else:
            raise NotImplemented('Only support for hdf5 so far. Sorry!')
        
    def set_axis_labels(self, ax, pars, is_log, take_log=False, un_log=False,
        cb=None, labels={}):
        """
        Make nice axis labels.
        """
                
        pars, take_log, multiplier, un_log, ivar = \
            self._listify_common_inputs(pars, take_log, 1.0, un_log, None)

        if type(is_log) != dict:
            tmp = {par:is_log[i] for i, par in enumerate(pars)}
            is_log = tmp
        if type(take_log) != dict:
            tmp = {par:take_log[i] for i, par in enumerate(pars)}
            take_log = tmp        
            
        # Prep for label making
        labeler = self.labeler = Labeler(pars, is_log, extra_labels=labels,
            **self.base_kwargs)

        # x-axis first
        ax.set_xlabel(labeler.label(pars[0], take_log=take_log[pars[0]], 
            un_log=un_log[0]))
    
        if len(pars) == 1:
            ax.set_ylabel('PDF')
            pl.draw()
            return
    
        ax.set_ylabel(labeler.label(pars[1], take_log=take_log[pars[1]], 
            un_log=un_log[1]))
            
        pl.draw()
                        
        xt = []
        for i, x in enumerate(ax.get_xticklabels()):
            xt.append(x.get_text())
        
        ax.set_xticklabels(xt, rotation=45.)
        
        yt = []
        for i, x in enumerate(ax.get_yticklabels()):
            yt.append(x.get_text())
        
        ax.set_yticklabels(yt, rotation=45.)
            
        # colorbar
        if cb is not None and len(pars) > 2:
            cb.set_label(labeler.label(pars[2], take_log=take_log[pars[2]], 
                un_log=un_log[2]))
        
        pl.draw()

    <|MERGE_RESOLUTION|>--- conflicted
+++ resolved
@@ -1320,16 +1320,10 @@
                     is_log[k] = True
                     to_hist[:,k] = np.log10(val)
                 else:
-<<<<<<< HEAD
                     is_log.append(False)
                     to_hist.append(val)
             
             # Only derived blobs in this else block, yes?                        
-=======
-                    is_log[k] = False
-                    to_hist[:,k] = val
-                                    
->>>>>>> 36c9921c
             else:
                 
                 cand = glob.glob('%s*.%s.pkl' % (self.prefix, par))
@@ -1338,7 +1332,6 @@
                     f = open(cand[0], 'rb')     
                     dat = pickle.load(f)
                     f.close()
-<<<<<<< HEAD
                     
                     # What follows is real cludgey...sorry, future Jordan
                     nd = len(dat.shape) - 1
@@ -1357,11 +1350,7 @@
                         to_hist.append(dat)
                     
                     is_log.append(False)
-=======
-
-                    to_hist[:,k] = dat
-                    is_log[k] = False
->>>>>>> 36c9921c
+
                 else:
 
                     # Handle case where we have redshift but not frequency
