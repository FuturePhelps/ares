"""

GalaxyPopulation.py

Author: Jordan Mirocha
Affiliation: University of Colorado at Boulder
Created on: Sat May 23 12:13:03 CDT 2015

Description: 

"""

import inspect
import numpy as np
from ..util import read_lit
import os, pickle, inspect, re
import matplotlib.pyplot as pl
from types import FunctionType
from ..physics import Cosmology
from .Halo import HaloPopulation
from .Population import Population
from collections import namedtuple
from ..sources.Source import Source
from ..sources import Star, BlackHole
from ..util.PrintInfo import print_pop
from scipy.interpolate import interp1d
from scipy.integrate import quad, simps
from scipy.optimize import fsolve, fmin, curve_fit
from scipy.special import gamma, gammainc, gammaincc
from ..util import ParameterFile, MagnitudeSystem, ProgressBar
from ..physics.Constants import s_per_yr, g_per_msun, erg_per_ev, rhodot_cgs, \
    E_LyA, rho_cgs, s_per_myr, cm_per_mpc, h_p, c, ev_per_hz
from ..util.SetDefaultParameterValues import StellarParameters, \
    BlackHoleParameters

try:
    from scipy.special import erfc
except ImportError:
    pass
    
try:
    import mpmath
except ImportError:
    pass    
    
try:
    from mpi4py import MPI
    rank = MPI.COMM_WORLD.rank
    size = MPI.COMM_WORLD.size
except ImportError:
    rank = 0
    size = 1

ARES = os.getenv('ARES')    
log10 = np.log(10.)

def param_redshift(par):
    
    m = re.search(r"\[(\d+(\.\d*)?)\]", par)
    
    prefix = par.replace(m.group(0), '')

    return prefix, float(m.group(1))

lftypes = ['schecter', 'dpl']    
    
class LiteratureSource(Source):
    def __init__(self, **kwargs):
        self.pf = kwargs
        Source.__init__(self)
        
        _src = read_lit(self.pf['pop_sed'])
                
        if hasattr(_src, 'Spectrum'):
            if inspect.ismethod(_src.Spectrum) or \
                (type(_src.Spectrum) is FunctionType):
                self._Intensity = _src.Spectrum
            else:
                self._Intensity = _src.Spectrum(**self.pf['pop_kwargs'])
            
def normalize_sed(pop):
    """
    Convert yield to erg / g.
    """
    
    # Remove whitespace and convert everything to lower-case
    units = pop.pf['pop_yield_units'].replace(' ', '').lower()
                
    if units == 'erg/s/sfr':
        return pop.pf['pop_yield'] * s_per_yr / g_per_msun

    E1 = pop.pf['pop_EminNorm']
    E2 = pop.pf['pop_EmaxNorm']
    erg_per_phot = pop.src.AveragePhotonEnergy(E1, E2) * erg_per_ev
    
    energy_per_sfr = pop.pf['pop_yield']
    
    if units == 'photons/baryon':
        energy_per_sfr *= erg_per_phot / pop.cosm.g_per_baryon
    elif units == 'photons/msun':
        energy_per_sfr *= erg_per_phot / g_per_msun
    elif units == 'photons/s/sfr':
        energy_per_sfr *= erg_per_phot * s_per_yr / g_per_msun   
    else:
        raise ValueError('Unrecognized yield units: %s' % units)

    return energy_per_sfr

class GalaxyPopulation(HaloPopulation):
    def __init__(self, **kwargs):
        """
        Initializes a GalaxyPopulation object (duh).
        """

        # This is basically just initializing an instance of the cosmology
        # class. Also creates the parameter file attribute ``pf``.
        HaloPopulation.__init__(self, **kwargs)
        #self.pf.update(**kwargs)
        
        self._eV_per_phot = {}
        self._conversion_factors = {}
<<<<<<< HEAD

    @property
    def sawtooth(self):
        return self.pf['pop_sawtooth']        

=======
           
>>>>>>> 9be6bcaf
    @property
    def is_lya_src(self):
        if not hasattr(self, '_is_lya_src'):
            self._is_lya_src = \
                self.pf['pop_Emin'] <= E_LyA <= self.pf['pop_Emax']    

        return self._is_lya_src
    
    @property
    def _Source(self):
        if not hasattr(self, '_Source_'):
            if self.pf['pop_sed'] == 'bb':
                self._Source_ = Star
            elif self.pf['pop_sed'] in ['pl', 'mcd', 'simpl']:
                self._Source_ = BlackHole
            else: 
                self._Source_ = LiteratureSource
        
        return self._Source_
        
    @property
    def src_kwargs(self):
        """
        Dictionary of kwargs to pass on to an ares.source instance.
        
        This is basically just converting pop_* parameters to source_* 
        parameters.
        
        """
        if not hasattr(self, '_src_kwargs'):
            self._src_kwargs = {}
            if self._Source is Star:
                spars = StellarParameters()
                for par in spars:
                    
                    par_pop = par.replace('source', 'pop')
                    if par_pop in self.pf:
                        self._src_kwargs[par] = self.pf[par_pop]
                    else:
                        self._src_kwargs[par] = spars[par]
                        
            elif self._Source is BlackHole:
                bpars = BlackHoleParameters()
                for par in bpars:
                    par_pop = par.replace('source', 'pop')
                    
                    if par_pop in self.pf:
                        self._src_kwargs[par] = self.pf[par_pop]
                    else:
                        self._src_kwargs[par] = bpars[par]
            else:
                self._src_kwargs = self.pf.copy()
                self._src_kwargs.update(self.pf['pop_kwargs'])
        
        return self._src_kwargs

    @property
    def src(self):
        if not hasattr(self, '_src'):
            self._src = self._Source(**self.src_kwargs)
                    
        return self._src            

    @property
    def yield_per_sfr(self):
        if not hasattr(self, '_yield_per_sfr'):
            self._yield_per_sfr = normalize_sed(self)
            
        return self._yield_per_sfr
            
    @property
    def is_fcoll_model(self):
        return self.pf['pop_model'].lower() == 'fcoll'
        
    @property    
    def is_ham_model(self):
        return self.pf['pop_model'].lower() == 'ham'
    
    @property
    def is_hod_model(self):
        return self.pf['pop_model'].lower() == 'hod'
    
    @property
    def is_user_model(self):
        return self.pf['pop_model'].lower() == 'user'    
        
    @property
    def is_user_fstar(self):
        return type(self.pf['pop_fstar']) == FunctionType
        
    @property
    def rhoL_from_sfrd(self):
        if not hasattr(self, '_rhoL_from_sfrd'):
            self._rhoL_from_sfrd = self.is_fcoll_model \
                or self.is_ham_model or self.pf['pop_sfrd'] is not None
                
        return self._rhoL_from_sfrd
    
    @property
    def magsys(self):
        if not hasattr(self, '_magsys'):
            self._magsys = MagnitudeSystem(**self.pf)
        
        return self._magsys
        
    @property
    def constraints(self):
        if not hasattr(self, '_constraints'):
            
            if self.pf['pop_constraints'] is not None:
                self._constraints = self.pf['pop_constraints'].copy()
            else:
                self._constraints = {}
                self._constraints['z'] = self.pf['pop_lf_z']
                self._constraints['Mstar'] = []
                self._constraints['pstar'] = []
                self._constraints['alpha'] = []

                for z in self._constraints['z']:
                    self._constraints['Mstar'].append(self.pf['pop_lf_Mstar[%g]' % z])
                    self._constraints['pstar'].append(self.pf['pop_lf_pstar[%g]' % z])
                    self._constraints['alpha'].append(self.pf['pop_lf_pstar[%g]' % z])
                            
            # Parameter file will have LF in Magnitudes...argh
            redshifts = self._constraints['z']
            self._constraints['Lstar'] = []
            
            for i, z in enumerate(redshifts):
                M = self._constraints['Mstar'][i]
                L = self.magsys.mAB_to_L(mag=M, z=z)
                self._constraints['Lstar'].append(L)
        
        return self._constraints 
    
    @property
    def Macc(self):
        """
        Mass accretion rate onto halos of mass M at redshift z.
        
        ..note:: This is the *matter* accretion rate. To obtain the baryonic 
            accretion rate, multiply by Cosmology.fbaryon.
        """
        if not hasattr(self, '_Macc'):
            if self.pf['pop_Macc'] is None:
                self._Macc = None
            elif type(self.pf['pop_Macc']) is FunctionType:
                self._Macc = self.pf['pop_Macc']
            else:
                self._Macc = read_lit(self.pf['pop_Macc']).Macc
            
        return self._Macc        
    
    @property
    def Mmin(self):
        if not hasattr(self, '_Mmin'):
            # First, compute threshold mass vs. redshift
            if self.pf['pop_Mmin'] is not None:
                self._Mmin = self.pf['pop_Mmin'] * np.ones(self.halos.Nz)
            else:
                Mvir = lambda z: self.halos.VirialMass(self.pf['pop_Tmin'], 
                    z, mu=self.pf['mu'])
                self._Mmin = np.array(map(Mvir, self.halos.z))

        return self._Mmin
        
    @property
    def eta(self):
        """
        Correction factor for Macc.
        
        \eta(z) \int_{M_{\min}}^{\infty} \dot{M}_{\mathrm{acc}}(z,M) n(z,M) dM
            = \bar{\rho}_m^0 \frac{df_{\mathrm{coll}}}{dt}|_{M_{\min}}
        
        """
        
        if not self.is_ham_model:
            raise AttributeError('eta is a HAM thing!')
        
        # Prepare to compute eta
        if not hasattr(self, '_eta'):        

            self._eta = np.zeros_like(self.halos.z)

            for i, z in enumerate(self.halos.z):
                
                # eta = rhs / lhs

                Mmin = self.Mmin[i]
                logMmin = np.log10(Mmin)
                
                rhs = self.cosm.rho_m_z0 * self.dfcolldt(z)
                rhs *= (s_per_yr / g_per_msun) * cm_per_mpc**3
                
                # Accretion onto all halos (of mass M) at this redshift
                # This is *matter*, not *baryons*
                Macc = self.Macc(z, self.halos.M)
                
                j1 = np.argmin(np.abs(Mmin - self.halos.M))
                
                if Macc[j1] > self.halos.M[j1]:
                    j1 -= 1
                
                j2 = j1 + 1
                
                lhs = simps(Macc[j2:] * self.halos.dndm[i,j2:],
                    x=self.halos.logM[j2:]) * log10
                
                # Add extra trapezoid
                Macc1 = np.interp(Mmin, self.halos.M[j1:j2+1],
                    [Macc[j1] * self.halos.dndm[i,j1],
                     Macc[j2] * self.halos.dndm[i,j2]])
                Macc2 = Macc[j2]
                
                extra = 0.5 * (self.halos.logM[j2] - logMmin) \
                    * (Macc1 + Macc2) * log10
                                    
                lhs += extra
                
                self._eta[i] = rhs / lhs
                
        return self._eta
        
    def fstar(self, z=None, M=None):
        """
        Compute the mass- and redshift-dependent star-formation efficiency.
        """
                
        if self.is_user_fstar:
            return self.pf['pop_fstar'](z, M)
        
        elif not self.is_ham_model:
            return self.pf['pop_fstar']

        if hasattr(self, '_fstar'):
            return self._fstar_cap(self._fstar(z, M))

        self._fstar = lambda zz, MM: self._fstar_poly(zz, MM, 
            *self._fstar_coeff)
        
        fstar = self._fstar(z, M)
        return self._fstar_cap(fstar)
        
    @property
    def _Marr(self):
        if not hasattr(self, '_Marr_'):
            self._Marr_ = 10**self.pf['pop_logM']
               
        return self._Marr_

    @property    
    def _fstar_ham(self):
        """
        These are the star-formation efficiencies derived from abundance
        matching.
        """

        if hasattr(self, '_fstar_ham_pts'):
            return self._fstar_ham_pts

        # Otherwise, we're doing an abundance match!
        assert self.is_ham_model
        
        kappa_UV = self.pf['pop_kappa_UV']

        Marr = self._Marr
        
        Nz, Nm = len(self.constraints['z']), len(Marr)
        
        self._fstar_ham_pts = np.zeros([Nz, Nm])
        
        pb = ProgressBar(self._fstar_ham_pts.size, name='ham', 
            use=self.pf['progress_bar'])
        pb.start()
        
        # Do it already    
        for i, z in enumerate(self.constraints['z']):
        
            alpha = self.constraints['alpha'][i]
            L_star = self.constraints['Lstar'][i]
            phi_star = self.constraints['pstar'][i]
        
            self.halos.MF.update(z=z)
        
            for j, M in enumerate(Marr):
        
                if M < self.Mmin[i]: 
                    continue
        
                # Read in variables
                Macc = self.Macc(z, M) * self.cosm.fbaryon
                eta = self.eta[i]
        
                # Minimum luminosity as a function of minimum mass
                LofM = lambda fstar: fstar * Macc * eta / kappa_UV
        
                # Number of halos at masses > M
                int_nMh = np.interp(M, self.halos.M, self.halos.MF.ngtm)
        
                def to_min(fstar):
                    Lmin = LofM(fstar[0])
        
                    if Lmin < 0:
                        return np.inf
        
                    xmin = Lmin / L_star    
                    int_phiL = self._schecter_integral_inf(xmin, alpha)                                                      
                    int_phiL *= phi_star
        
                    return abs(int_phiL - int_nMh)
        
                fast = fsolve(to_min, 0.001, factor=0.0001, maxfev=1000)[0]
        
                self._fstar_ham_pts[i,j] = fast
        
                pb.update(i * Nm + j + 1)
        
        pb.finish()    
                        
        return self._fstar_ham_pts    
            
    @property
    def _fstar_coeff(self):
        if not hasattr(self, '_fstar_coeff_'):
            x = [self._Marr, self.constraints['z']]
            y = self._fstar_ham.flatten()
            #guess = [-160, 34., 10., -0.5, -2.5, 0.05]
            #guess = np.array([0.1, 0.1., 1., -1., -0.6, 0.01])
            guess = -1. * np.ones(6)
            
            def to_min(x, *coeff):
                M, z = np.meshgrid(*x)
                return self._fstar_poly(z, M, *coeff).flatten()
            
            self._fstar_coeff_, self._fstar_cov_ = \
                curve_fit(to_min, x, y, p0=guess, maxfev=10000)
                                        
        return self._fstar_coeff_
        
    def _fstar_cap(self, fstar):
        if type(fstar) in [float, np.float64]:
            if fstar > self.pf['pop_fstar_ceil']:
                return self.pf['pop_fstar_ceil']
            else:
                return fstar
        elif type(fstar) == np.ndarray:
            ceil = self.pf['pop_fstar_ceil'] * np.ones_like(fstar)
            return np.minimum(fstar, ceil)    
        else:
            raise TypeError('Unrecognized type: %s' % type(fstar))
        
    def _fstar_poly(self, z, M, *coeff):
        """
        A 6 parameter model for the star-formation efficiency.
        
        References
        ----------
        Sun, G., and Furlanetto, S.R., 2015, in prep.
        
        """
                        
        logf = coeff[0] + coeff[1] * np.log10(M / 1e10) \
            + coeff[2] * ((1. + z) / 8.) \
            + coeff[3] * ((1. + z) / 8.) * np.log10(M / 1e10) \
            + coeff[4] * (np.log10(M / 1e10))**2. \
            + coeff[5] * (np.log10(M / 1e10))**3.
                
        return 10**logf
    
    @property
    def _sfr_ham(self):    
        """
        SFR as a function of redshift and halo mass yielded by abundance match.
        
            ..note:: Units are Msun/yr.
            
        """
        if not hasattr(self, '_sfr_ham_'):
            self._sfr_ham_ = np.zeros([self.halos.Nz, self.halos.Nm])
            for i, z in enumerate(self.halos.z):
                self._sfr_ham_[i] = self.cosm.fbaryon \
                    * self.Macc(z, self.halos.M) * self.fstar(z, self.halos.M)
            
        return self._sfr_ham_
    
    @property
    def _sfrd_ham(self):    
        """
        Spline fit to SFRD yielded by abundance match.
        """    
        
        if not hasattr(self, '_sfrd_ham_'):
            self._sfrd_ham_ = interp1d(self.halos.z, self._sfrd_ham_tab,
                kind='cubic')
                
        return self._sfrd_ham_
                
    @property
    def _sfrd_ham_tab(self):    
        """
        SFRD as a function of redshift yielded by abundance match.
        
            ..note:: Units are g/s/cm^3 (comoving).
        """
        if not hasattr(self, '_sfrd_ham_tab_'):
            self._sfrd_ham_tab_ = np.zeros(self.halos.Nz)
            
            for i, z in enumerate(self.halos.z):
                integrand = self._sfr_ham[i] * self.halos.dndm[i]

                k = np.argmin(np.abs(self.Mmin[i] - self.halos.M))

                self._sfrd_ham_tab_[i] = \
                    simps(integrand[k:], x=self.halos.logM[k:]) * log10

            self._sfrd_ham_tab_ *= g_per_msun / s_per_yr / cm_per_mpc**3

        return self._sfrd_ham_tab_
        
    def _schecter_integral_inf(self, xmin, alpha):
        """
        Integral of the luminosity function from Lmin to inf (in luminosity).
    
        Parameters
        ----------
        xmin : int, float
            Lower limit of integration, (Lmin / Lstar)
        alpha : int, float
            Faint-end slope
        """

        return mpmath.gammainc(alpha + 1., xmin)
        
    #def _SchecterFunction(self, L):
    #    """
    #    Schecter function for, e.g., the galaxy luminosity function.
    #    
    #    Parameters
    #    ----------
    #    L : float
    #    
    #    """
    #    
    #    return self.phi0 * (L / self.Lstar)**self.pf['lf_slope'] \
    #        * np.exp(-L / self.Lstar)
            
    def _DoublePowerLaw(self, L):
        """
        Double power-law function for, e.g., the quasar luminosity function.
        
        Parameters
        ----------
        L : float
        
        """
        return self.pf['lf_norm'] * ((L / self.Lstar)**self.pf['lf_gamma1'] \
            + (L / self.Lstar)**self.pf['lf_gamma1'])**-1.
    
    def LuminosityFunction(self, L=None, M=None, z=None, Emin=None, Emax=None):
        """
        Compute luminosity function.

        Parameters
        ----------
        L : int, float
            Luminosity to consider
        z : int, float 
            Redshift.
        Emin : int, float
            Lower threshold of band to consider for LF [eV]
        Emax : int, float    
            Upper threshold of band to consider for LF [eV]        

        """
        
        if self.is_fcoll_model:
            raise TypeError('this is an fcoll model!')

        elif self.is_ham_model:
            # Only know LF at a few redshifts...
            assert z in self.pf['pop_lf_z']
            
            if L is None:
                
                Mst = self.pf['pop_lf_Mstar[%g]' % z]
                pst = self.pf['pop_lf_pstar[%g]' % z]
                a = self.pf['pop_lf_alpha[%g]' % z]
                
                phi_of_M = 0.4 * np.log(10) * pst \
                    * (10**(0.4 * (Mst - M)))**(1. + a) \
                    * np.exp(-10**(0.4 * (Mst - M)))
                    
                return phi_of_M
                
            else:
                raise NotImplemented('help')

        elif self.is_hod_model:
            
            self.halos.MF.update(z=z)
            dndm = self._dndm = self.halos.MF.dndm.copy() / self.cosm.h70**4
            fstar_of_m = self.fstar(z=z, M=self.halos.M)

            integrand = dndm * fstar_of_m * self.halos.M

            # Msun / cMpc**3
            integral = simps(dndm, x=self.halos.M)

            tdyn = s_per_yr * 1e6
        else:
            raise NotImplemented('need help w/ this model!')    

        L *= self._convert_band(Emin, Emax)

        if self.lf_type == 'user':
            phi = self._UserDefinedLF(L, z)
        elif self.lf_type == 'schecter':
            phi = self._SchecterFunction(L)
        elif self.lf_type == 'dpl':
            phi = self._DoublePowerLaw(L)
        else:
            raise NotImplemented('Function type %s not supported' % self.lf_type)

        return phi

    def _convert_band(self, Emin, Emax):
        """
        Convert from luminosity function in reference band to given bounds.
        
        Parameters
        ----------
        Emin : int, float
            Minimum energy [eV]
        Emax : int, float
            Maximum energy [eV]
            
        Returns
        -------
        Multiplicative factor that converts LF in reference band to that 
        defined by ``(Emin, Emax)``.
        
        """
        
        different_band = False

        # Lower bound
        if (Emin is not None) and (self.src is not None):
            different_band = True
        else:
            Emin = self.pf['pop_Emin']

        # Upper bound
        if (Emax is not None) and (self.src is not None):
            different_band = True
        else:
            Emax = self.pf['pop_Emax']
            
        # Modify band if need be
        if different_band:    
            
            if (Emin, Emax) in self._conversion_factors:
                return self._conversion_factors[(Emin, Emax)]
            
            if Emin < self.pf['pop_Emin']:
                print "WARNING: Emin < pop_Emin"
            if Emax > self.pf['pop_Emax']:
                print "WARNING: Emax > pop_Emax"    
            
            factor = quad(self.src.Spectrum, Emin, Emax)[0]
            
            self._conversion_factors[(Emin, Emax)] = factor
            
            return factor
        
        return 1.0

    def _get_energy_per_photon(self, Emin, Emax):
        # Should this go in Population
        different_band = False

        # Lower bound
        if (Emin is not None) and (self.src is not None):
            different_band = True
        else:
            Emin = self.pf['pop_Emin']

        # Upper bound
        if (Emax is not None) and (self.src is not None):
            different_band = True
        else:
            Emax = self.pf['pop_Emax']
            
        if (Emin, Emax) in self._eV_per_phot:
            return self._eV_per_phot[(Emin, Emax)]
        
        if Emin < self.pf['pop_Emin']:
            print "WARNING: Emin < pop_Emin"
        if Emax > self.pf['pop_Emax']:
            print "WARNING: Emax > pop_Emax"    
        
        integrand = lambda E: self.src.Spectrum(E) * E
        Eavg = quad(integrand, Emin, Emax)[0]
        
        self._eV_per_phot[(Emin, Emax)] = Eavg 
        
        return Eavg 

    @property
    def _sfrd(self):
        if not hasattr(self, '_sfrd_'):
            if self.pf['pop_sfrd'] is None:
                self._sfrd_ = None
            elif type(self.pf['pop_sfrd']) is FunctionType:
                self._sfrd_ = self.pf['pop_sfrd']
            elif inspect.ismethod(self.pf['pop_sfrd']):
                self._sfrd_ = self.pf['pop_sfrd']
            else:
                tmp = read_lit(self.pf['pop_sfrd'])
                self._sfrd_ = lambda z: tmp.SFRD(z, **self.pf['pop_kwargs'])
        
        return self._sfrd_
    
    @property
    def _lf(self):
        if not hasattr(self, '_lf_'):
            if self.pf['pop_rhoL'] is None and self.pf['pop_lf'] is None:
                self._lf_ = None
            elif type(self.pf['pop_rhoL']) is FunctionType:
                self._lf_ = self.pf['pop_rhoL']
            elif type(self.pf['pop_lf']) is FunctionType:
                self._lf_ = self.pf['pop_lf']  
            else:
                for key in ['pop_rhoL', 'pop_lf']:
                    if self.pf[key] is None:
                        continue
                        
                    tmp = read_lit(self.pf[key])
                    self._lf_ = lambda L, z: tmp.LuminosityFunction(L, z=z,
                        **self.pf['pop_kwargs'])

                    break

        return self._lf_        

    def SFRD(self, z):
        """
        Compute the comoving star formation rate density (SFRD).
    
        Given that we're in the StellarPopulation class, we are assuming
        that all emissivities are tied to the star formation history. The
        SFRD can be supplied explicitly as a function of redshift, or can 
        be computed via the "collapsed fraction" formalism. That is, compute
        the SFRD given a minimum virial temperature of star forming halos 
        (Tmin) and a star formation efficiency (fstar).
    
        If supplied as a function, the units should be Msun yr**-1 cMpc**-3.
    
        Parameters
        ----------
        z : float
            redshift
    
        Returns
        -------
        Co-moving star-formation rate density at redshift z in units of
        g s**-1 cm**-3.
    
        """
    
        if z > self.zform:
            return 0.0
        
        # SFRD approximated by some analytic function    
        if self._sfrd is not None:
            if self.pf['pop_sfrd_units'].lower() == 'g/s/cm^3':
                return self._sfrd(z)
            elif self.pf['pop_sfrd_units'].lower() == 'msun/yr/mpc^3':
                return self._sfrd(z) / rhodot_cgs
            else:
                raise NotImplemented('Unrecognized SFRD units!')
    
        # Most often: use fcoll model
        if self.is_fcoll_model:
           
            # SFRD computed via fcoll parameterization
            sfrd = self.pf['pop_fstar'] * self.cosm.rho_b_z0 * self.dfcolldt(z)
            
            if sfrd < 0:
                negative_SFRD(z, self.pf['pop_Tmin'], self.pf['pop_fstar'], 
                    self.dfcolldz(z) / self.cosm.dtdz(z), sfrd)
                sys.exit(1)
        elif self.is_ham_model:
            return float(self._sfrd_ham(z))
                
        #elif self.is_halo_model:
        #    if self.halo_model == 'hod':
        #
        #        
        #        self.halos.MF.update(z=z)
        #        dndm = self._dndm = self.halos.MF.dndm.copy() / self.cosm.h70**4
        #        fstar_of_m = self.fstar(M=self.halos.M)
        #         
        #        integrand = dndm * fstar_of_m * self.halos.M
        #        
        #        # Apply mass cut
        #        if self.pf['pop_Mmin'] is not None:
        #            iM = np.argmin(np.abs(self.halos.M - self.pf['pop_Mmin']))
        #        else:
        #            iM = 0
        #
        #        # Msun / cMpc**3
        #        integral = simps(dndm[iM:], x=self.halos.M[iM:])
        #        
        #        tdyn = s_per_myr * self.pf['pop_tSF']
        #
        #        return self.cosm.fbaryon * integral / rho_cgs / tdyn
        #        
        #    elif self.halo_model == 'clf':
        #        raise NotImplemented('havent implemented CLF yet')    
                    
        else:
            raise NotImplemented('dunno how to model the SFRD!')
    
        return sfrd                           
            
    def Emissivity(self, z, E=None, Emin=None, Emax=None):
        """
        Compute the emissivity of this population as a function of redshift
        and rest-frame photon energy [eV].
        
        Parameters
        ----------
        z : int, float
        
        Returns
        -------
        Emissivity in units of erg / s / c-cm**3 [/ eV]
        
        """
        
        if self.rhoL_from_sfrd:
            rhoL = self.SFRD(z) * self.yield_per_sfr
        else:
            raise NotImplemented('help')    
                    
        # Convert from reference band to arbitrary band
        rhoL *= self._convert_band(Emin, Emax)
        
        if Emax > 13.6 and Emin < self.pf['pop_Emin_xray']:
            rhoL *= self.pf['pop_fesc']

        if E is not None:
            return rhoL * self.src.Spectrum(E)
        else:
            return rhoL    
    
    def NumberEmissivity(self, z, E=None, Emin=None, Emax=None):
        return self.Emissivity(z, E, Emin, Emax) / (E * erg_per_ev)

    def save(self, prefix, clobber=False):
        """
        Output population-specific data to disk.
        
        Parameters
        ----------
        prefix : str
            
        """
        
        fn = '%s.ham_coeff.pkl'
        
        if os.path.exists(fn) and (not clobber):
            raise IOError('%s exists! Set clobber=True to overwrite.' % fn)
        
        with open(fn, 'wb') as f:
            data = (self.constraints, self._fstar_coeff)
            pickle.dump(data, f)
            
        print "Wrote %s." % fn
        

              
        <|MERGE_RESOLUTION|>--- conflicted
+++ resolved
@@ -119,15 +119,7 @@
         
         self._eV_per_phot = {}
         self._conversion_factors = {}
-<<<<<<< HEAD
-
-    @property
-    def sawtooth(self):
-        return self.pf['pop_sawtooth']        
-
-=======
-           
->>>>>>> 9be6bcaf
+
     @property
     def is_lya_src(self):
         if not hasattr(self, '_is_lya_src'):
