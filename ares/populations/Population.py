"""

Population.py

Author: Jordan Mirocha
Affiliation: University of Colorado at Boulder
Created on: Thu May 28 13:59:41 MDT 2015

Description: 

"""

import re
import inspect
import numpy as np
from types import FunctionType
from ..physics import Cosmology
from ..util import ParameterFile
from scipy.integrate import quad
<<<<<<< HEAD
from ..util.Warnings import no_lya_warning
from scipy.interpolate import interp1d as interp1d_scipy
=======
from ..util import MagnitudeSystem
from ..phenom.DustCorrection import DustCorrection
>>>>>>> 51efdda1
from ..sources import Star, BlackHole, StarQS, Toy, DeltaFunction, SynthesisModel
from ..physics.Constants import g_per_msun, erg_per_ev, E_LyA, E_LL, s_per_yr, \
    ev_per_hz, h_p

_multi_pop_error_msg = "Parameters for more than one population detected! "
_multi_pop_error_msg += "Population objects are by definition for single populations."
_multi_pop_error_msg += 'This population: '

from ..util.SetDefaultParameterValues import StellarParameters, \
    BlackHoleParameters, SynthesisParameters
    
_synthesis_models = ['leitherer1999', 'eldridge2009']
_single_star_models = ['schaerer2002']
_sed_tabs = ['leitherer1999', 'eldridge2009', 'schaerer2002']

def normalize_sed(pop):
    """
    Convert yield to erg / g.
    """
        
    # In this case, we're just using Nlw, Nion, etc.
    if not pop.pf['pop_sed_model']:
        return 1.0
    
    E1 = pop.pf['pop_EminNorm']
    E2 = pop.pf['pop_EmaxNorm']

    # Deprecated? Just use ParameterizedQuantity now?
    if pop.pf['pop_rad_yield_Z_index'] is not None:
        Zfactor = (pop.pf['pop_Z'] / 0.02)**pop.pf['pop_rad_yield_Z_index']
    else:
        Zfactor = 1.
        
    if pop.pf['pop_rad_yield'] == 'from_sed':
        # In this case Emin, Emax, EminNorm, EmaxNorm are irrelevant
        E1 = pop.src.Emin
        E2 = pop.src.Emax
        return pop.src.rad_yield(E1, E2)
    else:    
        # Remove whitespace and convert everything to lower-case
        units = pop.pf['pop_rad_yield_units'].replace(' ', '').lower()
        if units == 'erg/s/sfr':
            return Zfactor * pop.pf['pop_rad_yield'] * s_per_yr / g_per_msun
    
    energy_per_sfr = pop.pf['pop_rad_yield']
    
    # RARE: monochromatic normalization
    if units == 'erg/s/sfr/hz':
        assert pop.pf['pop_Enorm'] is not None
        energy_per_sfr *= s_per_yr / g_per_msun / ev_per_hz
    else:
        erg_per_phot = pop.src.AveragePhotonEnergy(E1, E2) * erg_per_ev
        
    if units == 'photons/baryon':
        energy_per_sfr *= erg_per_phot / pop.cosm.g_per_baryon
    elif units == 'photons/msun':
        energy_per_sfr *= erg_per_phot / g_per_msun
    elif units == 'photons/s/sfr':
        energy_per_sfr *= erg_per_phot * s_per_yr / g_per_msun
    elif units == 'erg/s/sfr/hz':
        pass
    else:
        raise ValueError('Unrecognized yield units: {!s}'.format(units))

    return energy_per_sfr * Zfactor


class Population(object):
    def __init__(self, grid=None, **kwargs):

        # why is this necessary?
        if 'problem_type' in kwargs:
            del kwargs['problem_type']

        self.pf = ParameterFile(**kwargs)

        assert self.pf.Npops == 1, _multi_pop_error_msg + str(self.id_num)
        
        self.grid = grid

        self.zform = min(self.pf['pop_zform'], self.pf['first_light_redshift'])
        self.zdead = self.pf['pop_zdead']
        
        self._eV_per_phot = {}
        self._conversion_factors = {}
        
    def run(self):
        # Avoid breaks in fitting (make it look like ares.simulation object)
        pass    

    @property
    def id_num(self):
        if not hasattr(self, '_id_num'):
            self._id_num = None
        return self._id_num

    @id_num.setter
    def id_num(self, value):
        self._id_num = int(value)
        
    @property
    def dust(self):
        if not hasattr(self, '_dust'):
            self._dust = DustCorrection(**self.pf)
        return self._dust
    
    @property
    def magsys(self):
        if not hasattr(self, '_magsys'):
            self._magsys = MagnitudeSystem(cosm=self.cosm, **self.pf)
        return self._magsys    
    
    @property
    def cosm(self):
        if not hasattr(self, '_cosm'):    
            if self.grid is None:
                self._cosm = Cosmology(pf=self.pf, **self.pf)
            else:
                self._cosm = grid.cosm
                
        return self._cosm
        
    @property
    def zone(self):
        if not hasattr(self, '_zone'):
            if self.affects_cgm and (not self.affects_igm):
                self._zone = 'cgm'
            elif self.affects_igm and (not self.affects_cgm):
                self._zone = 'igm'
            elif (not self.affects_cgm) and (not self.affects_igm):
                self._zone = None
            else:
                s = "Populations should only affect one zone!"
                s += "In general, UV sources should have pop_ion_src_cgm=True "
                s += "while X-ray sources should have pop_*src_igm=True."
                raise ValueError(s)
                
        return self._zone    
        
    @property
    def affects_cgm(self):
        if not hasattr(self, '_affects_cgm'):
            self._affects_cgm = self.is_src_ion_cgm 
        return self._affects_cgm

    @property
    def affects_igm(self):
        if not hasattr(self, '_affects_igm'):
            self._affects_igm = self.is_src_ion_igm or self.is_src_heat_igm
        return self._affects_igm
        
    @property
    def is_aging(self):
        return self.pf['pop_aging']
      
    @property
    def is_src_oir(self):
        if not hasattr(self, '_is_src_oir'):
            if self.pf['pop_sed_model']:
                self._is_src_oir = \
                    ((self.pf['pop_Emax'] >= 1e-2) and \
                    (self.pf['pop_Emin'] <= 4.13)) \
                    and self.pf['pop_oir_src']
                
                # Emission (roughly) between 100 microns and 3000 Angstroms   
            else:
                self._is_src_oir = self.pf['pop_oir_src']
    
        return self._is_src_oir

    @property
    def is_src_oir_fl(self):
        return False

    @property
    def is_src_radio(self):
        if not hasattr(self, '_is_src_radio'):
            if self.pf['pop_sed_model']:
                E21 = 1.4e9 * (h_p / erg_per_ev)
                self._is_src_radio = \
                    (self.pf['pop_Emin'] <= E21 <= self.pf['pop_Emax']) \
                    and self.pf['pop_radio_src']
            else:
                self._is_src_radio = self.pf['pop_radio_src']

        return self._is_src_radio   
    
    @property
    def is_src_radio_fl(self):
        return False
    
    @property
    def is_src_lya(self):
        if not hasattr(self, '_is_src_lya'):
            if self.pf['pop_sed_model']:
                self._is_src_lya = \
                    (self.pf['pop_Emin'] <= E_LyA <= self.pf['pop_Emax']) \
                    and self.pf['pop_lya_src']
                    
                if self.pf['pop_lya_src'] and (not self._is_src_lya):
                    if abs(self.pf['pop_Emin'] - E_LyA) < 1.:
                        no_lya_warning(self)
            else:
                self._is_src_lya = self.pf['pop_lya_src']
    
        return self._is_src_lya
    
    @property
    def is_src_lya_fl(self):
        if not hasattr(self, '_is_src_lya_fl'):
            self._is_src_lya_fl = False
            if not self.is_src_lya:
                pass
            else:
                if self.pf['pop_lya_fl'] and self.pf['include_lya_fl']:
                    self._is_src_lya_fl = True
    
        return self._is_src_lya_fl
    
    @property
    def is_src_ion_cgm(self):
        if not hasattr(self, '_is_src_ion_cgm'):
            if self.pf['pop_sed_model']:
                self._is_src_ion_cgm = \
                    (self.pf['pop_Emax'] > E_LL) \
                    and self.pf['pop_ion_src_cgm']
            else:
                self._is_src_ion_cgm = self.pf['pop_ion_src_cgm']        
    
        return self._is_src_ion_cgm
        
    @property
    def is_src_ion_igm(self):
        if not hasattr(self, '_is_src_ion_igm'):
            if self.pf['pop_sed_model']:
                self._is_src_ion_igm = \
                    (self.pf['pop_Emax'] > E_LL) \
                    and self.pf['pop_ion_src_igm']
            else:
                self._is_src_ion_igm = self.pf['pop_ion_src_igm']        
    
        return self._is_src_ion_igm
        
    @property
    def is_src_ion(self):
        if not hasattr(self, '_is_src_ion'):    
            self._is_src_ion = self.is_src_ion_cgm #or self.is_src_ion_igm
        return self._is_src_ion
        
    @property
    def is_src_ion_fl(self):
        if not hasattr(self, '_is_src_ion_fl'):
            self._is_src_ion_fl = False
            if not self.is_src_ion:
                pass
            else:
                if self.pf['pop_ion_fl'] and self.pf['include_ion_fl']:
                    self._is_src_ion_fl = True
    
        return self._is_src_ion_fl    
        
    @property
    def is_src_heat(self):
        return self.is_src_heat_igm
        
    @property
    def is_src_heat_igm(self):
        if not hasattr(self, '_is_src_heat_igm'):
            if self.pf['pop_sed_model']:
                self._is_src_heat_igm = \
                    (E_LL <= self.pf['pop_Emin']) \
                    and self.pf['pop_heat_src_igm']
            else:
                self._is_src_heat_igm = self.pf['pop_heat_src_igm']        
    
        return self._is_src_heat_igm
        
    @property
    def is_src_heat_fl(self):
        if not hasattr(self, '_is_src_heat_fl'):
            self._is_src_heat_fl = False
            if not self.is_src_heat:
                pass
            else:
                if self.pf['pop_temp_fl'] and self.pf['include_temp_fl']:
                    self._is_src_heat_fl = True
    
        return self._is_src_heat_fl
    
    @property
    def is_src_uv(self):
        # Delete this eventually but right now doing so will break stuff
        if not hasattr(self, '_is_src_uv'):
            if self.pf['pop_sed_model']:
                self._is_src_uv = \
                    (self.pf['pop_Emax'] > E_LL) \
                    and self.pf['pop_ion_src_cgm']
            else:
                self._is_src_uv = self.pf['pop_ion_src_cgm']
    
        return self._is_src_uv
        
    @property
    def is_src_xray(self):
        if not hasattr(self, '_is_src_xray'):
            if self.pf['pop_sed_model']:
                self._is_src_xray = \
                    (E_LL <= self.pf['pop_Emin']) \
                    and self.pf['pop_heat_src_igm']
            else:
                self._is_src_xray = self.pf['pop_heat_src_igm']        
        
        return self._is_src_xray    

    @property
    def is_src_lw(self):
        if not hasattr(self, '_is_src_lw'):
            if not self.pf['radiative_transfer']:
                self._is_src_lw = False
            elif not self.pf['pop_lw_src']:
                self._is_src_lw = False
            elif self.pf['pop_sed_model']:
                self._is_src_lw = \
                    (self.pf['pop_Emin'] <= 11.2 <= self.pf['pop_Emax']) and \
                    (self.pf['pop_Emin'] <= E_LL <= self.pf['pop_Emax'])
            else:
                self._is_src_lw = False
                
        return self._is_src_lw    

    @property
    def is_src_lw_fl(self):
        return False
        
    @property
    def is_emissivity_separable(self):
        """
        Are the frequency and redshift-dependent components independent?
        """
        return True
    
    @property
    def is_emissivity_scalable(self):
        """
        Can we just determine a luminosity density by scaling the SFRD?
    
        The answer will be "no" for any population with halo-mass-dependent
        values for photon yields (per SFR), escape fractions, or spectra.
        """

        if not hasattr(self, '_is_emissivity_scalable'):
            
            if self.is_aging:
                self._is_emissivity_scalable = False
                return self._is_emissivity_scalable
            
            self._is_emissivity_scalable = True

            if self.pf.Npqs == 0:
                return self._is_emissivity_scalable

            for par in self.pf.pqs:
    
                # Exceptions.
                if par not in ['pop_rad_yield', 'pop_fesc']:
                    continue
                #if (par == 'pop_fstar') or (not par.startswith('pop_')):
                #    continue
                    
                # Could just skip parameters that start with pop_    
    
                if type(self.pf[par]) is str:
                    self._is_emissivity_scalable = False
                    break
    
                for i in range(self.pf.Npqs):
                    pn = '{0!s}[{1}]'.format(par,i)
                    if pn not in self.pf:
                        continue
    
                    if type(self.pf[pn]) is str:
                        self._is_emissivity_scalable = False
                        break
    
        return self._is_emissivity_scalable
    
    @property
    def _Source(self):
        if not hasattr(self, '_Source_'):
            if self.pf['pop_sed'] == 'bb':
                self._Source_ = Star
            elif self.pf['pop_sed'] in ['pl', 'mcd', 'simpl']:
                self._Source_ = BlackHole
            elif self.pf['pop_sed'] == 'delta':
<<<<<<< HEAD
                self._Source_ = DeltaFunction
=======
                self._Source_ = DeltaFunction    
>>>>>>> 51efdda1
            elif self.pf['pop_sed'] is None:
                self._Source_ = None
            elif self.pf['pop_sed'] in _synthesis_models:    
                self._Source_ = SynthesisModel
            elif self.pf['pop_sed'] in _single_star_models:
                self._Source_ = StarQS
            elif type(self.pf['pop_sed']) is FunctionType or \
                 inspect.ismethod(self.pf['pop_sed']) or \
                 isinstance(self.pf['pop_sed'], interp1d_scipy):
                 self._Source_ = BlackHole
            else:
                self._Source_ = read_lit(self.pf['pop_sed'], 
                    verbose=self.pf['verbose'])

        return self._Source_

    @property
    def src_kwargs(self):
        """
        Dictionary of kwargs to pass on to an ares.source instance.
    
        This is basically just converting pop_* parameters to source_* 
        parameters.
    
        """
        if not hasattr(self, '_src_kwargs'):
    
            if self._Source is None:
                self._src_kwargs = {}
                return {}
    
            self._src_kwargs = {}
            if self._Source in [Star, StarQS, Toy, DeltaFunction]:
                spars = StellarParameters()
                for par in spars:
    
                    par_pop = par.replace('source', 'pop')
                    if par_pop in self.pf:
                        self._src_kwargs[par] = self.pf[par_pop]
                    else:
                        self._src_kwargs[par] = spars[par]
    
            elif self._Source is BlackHole:
                bpars = BlackHoleParameters()
                for par in bpars:
                    par_pop = par.replace('source', 'pop')
    
                    if par_pop in self.pf:
                        self._src_kwargs[par] = self.pf[par_pop]
                    else:
                        self._src_kwargs[par] = bpars[par]
    
            elif self._Source is SynthesisModel:
                bpars = SynthesisParameters()
                for par in bpars:
                    par_pop = par.replace('source', 'pop')
    
                    if par_pop in self.pf:
                        self._src_kwargs[par] = self.pf[par_pop]
                    else:
                        self._src_kwargs[par] = bpars[par]
            else:
                self._src_kwargs = self.pf.copy()
                self._src_kwargs.update(self.pf['pop_kwargs'])
    
        return self._src_kwargs
    
    @property
    def src(self):
        if not hasattr(self, '_src'):
            if self.pf['pop_psm_instance'] is not None:
                # Should phase this out for more generate approach below.
                self._src = self.pf['pop_psm_instance']
            elif self.pf['pop_src_instance'] is not None:
                self._src = self.pf['pop_src_instance']
            elif self._Source is not None:
                try:
                    self._src = self._Source(**self.src_kwargs)
                except TypeError:
                    # For litdata
                    self._src = self._Source
            else:
                self._src = None

        return self._src

    @property
    def yield_per_sfr(self):
        if not hasattr(self, '_yield_per_sfr'):

            # erg/g
            self._yield_per_sfr = normalize_sed(self)
                    
        return self._yield_per_sfr
        
    @property
    def is_deterministic(self):
        if not hasattr(self, '_is_deterministic'):
            
            if self.pf['pop_is_deterministic'] is not None:
                self._is_deterministic = self.pf['pop_is_deterministic']
                return self._is_deterministic
            
            self._is_deterministic = True
            
            sigma_sfr = self.pf['pop_scatter_sfr']
            sigma_sfe = self.pf['pop_scatter_sfe']
            sigma_mar = self.pf['pop_scatter_mar']
            
            if self.pf['pop_sfr_model'] == 'ensemble':
                if sigma_sfr + sigma_sfe + sigma_mar > 0:
                    self._is_deterministic = False
                
                if self.pf['feedback_ion'] or self.pf['feedback_LW']:
                    self._is_deterministic = False                    
                
        return self._is_deterministic
    
    @yield_per_sfr.setter
    def yield_per_sfr(self, value):
        self._yield_per_sfr = value
        
    @property
    def is_fcoll_model(self):
        return self.pf['pop_sfr_model'].lower() == 'fcoll'
    
    @property
    def is_user_sfrd(self):
        return (self.pf['pop_sfr_model'].lower() in ['sfrd-func', 'sfrd-tab', 'sfrd-class'])
    
    @property
    def is_link_sfrd(self):
        if re.search('link:sfrd', self.pf['pop_sfr_model']):
            return True
        # For BHs right now...
        elif self.pf['pop_frd'] is not None:
            if re.search('link:frd', self.pf['pop_frd']):
                return True    
        return False  
    
    @property
    def is_user_sfe(self):
        return type(self.pf['pop_sfr_model']) == 'sfe-func'
    
    @property
    def sed_tab(self):
        if not hasattr(self, '_sed_tab'):
            if self.pf['pop_sed'] in _sed_tabs:
                self._sed_tab = True
            else:
                self._sed_tab = False
        return self._sed_tab
    
    @property
    def reference_band(self):
        if not hasattr(self, '_reference_band'):
            if self.sed_tab:
                self._reference_band = self.src.Emin, self.src.Emax
            else:
                self._reference_band = \
                    (self.pf['pop_EminNorm'], self.pf['pop_EmaxNorm'])
        return self._reference_band
    
    @property
    def full_band(self):
        if not hasattr(self, '_full_band'):
            self._full_band = (self.pf['pop_Emin'], self.pf['pop_Emax'])
        return self._full_band    
    
    @property
    def model(self):
        return self.pf['pop_model']
    
    def _convert_band(self, Emin, Emax):
        """
        Convert from fractional luminosity in reference band to given bounds.
    
        If limits are None, will use (pop_Emin, pop_Emax).
    
        Parameters
        ----------
        Emin : int, float
            Minimum energy [eV]
        Emax : int, float
            Maximum energy [eV]
    
        Returns
        -------
        Multiplicative factor that converts LF in reference band to that 
        defined by ``(Emin, Emax)``.
    
        """
    
        if self.is_aging:
            raise AttributeError('This shouldn\'t happen! Aging of spectrum should be handled by pop itself.')
    
        # If we're here, it means we need to use some SED info
    
        different_band = False
    
        # Lower bound
        if (Emin is not None) and (self.src is not None):
            different_band = True
        else:
            Emin = self.pf['pop_Emin']
    
        # Upper bound
        if (Emax is not None) and (self.src is not None):
            different_band = True
        else:
            Emax = self.pf['pop_Emax']
    
        # Modify band if need be
        if different_band:    
    
            if (Emin, Emax) in self._conversion_factors:
                return self._conversion_factors[(Emin, Emax)]
    
            if Emin < self.pf['pop_Emin']:
                print(("WARNING: Emin ({0:.2g} eV) < pop_Emin ({1:.2g} eV) " +\
                    "[pop_id={2}]").format(Emin, self.pf['pop_Emin'],\
                    self.id_num))
            if Emax > self.pf['pop_Emax']:
                print(("WARNING: Emax ({0:.2g} eV) > pop_Emax ({1:.2g} eV) " +\
                    "[pop_id={2}]").format(Emax, self.pf['pop_Emax'],\
                    self.id_num))
    
            # If tabulated, do things differently
            if self.sed_tab:
                factor = self.src.rad_yield(Emin, Emax) \
                    / self.src.rad_yield(*self.reference_band)
            else:
                factor = quad(self.src.Spectrum, Emin, Emax)[0] \
                    / quad(self.src.Spectrum, *self.reference_band)[0]
    
            self._conversion_factors[(Emin, Emax)] = factor
    
            return factor
    
        return 1.0
    
    def _get_energy_per_photon(self, Emin, Emax):
        """
        Compute the mean energy per photon in the provided band.
    
        If sed_tab or yield provided, will need Spectrum instance.
        Otherwise, assumes flat SED?
    
        Parameters
        ----------
        Emin : int, float
            Minimum photon energy to consider in eV.
        Emax : int, float
            Maximum photon energy to consider in eV.    
    
        Returns
        -------
        Photon energy in eV.
    
        """
    
        if not self.pf['pop_sed_model']:
            Eavg = np.mean([Emin, Emax])   
            self._eV_per_phot[(Emin, Emax)] = Eavg 
            return Eavg    
    
        different_band = False
    
        # Lower bound
        if (Emin is not None) and (self.src is not None):
            different_band = True
        else:
            Emin = self.pf['pop_Emin']
    
        # Upper bound
        if (Emax is not None) and (self.src is not None):
            different_band = True
        else:
            Emax = self.pf['pop_Emax']
    
        if (Emin, Emax) in self._eV_per_phot:
            return self._eV_per_phot[(Emin, Emax)]
    
        if Emin < self.pf['pop_Emin']:
            print(("WARNING: Emin ({0:.2g} eV) < pop_Emin ({1:.2g} eV) " +\
                "[pop_id={2}]").format(Emin, self.pf['pop_Emin'],\
                self.id_num))
        if Emax > self.pf['pop_Emax']:
            print(("WARNING: Emax ({0:.2g} eV) > pop_Emax ({1:.2g} eV) " +\
                "[pop_id={2}]").format(Emax, self.pf['pop_Emax'],\
                self.id_num))
    
        if self.sed_tab:
            Eavg = self.src.eV_per_phot(Emin, Emax)
        else:
            integrand = lambda E: self.src.Spectrum(E) * E
            Eavg = quad(integrand, Emin, Emax)[0] \
                / quad(self.src.Spectrum, Emin, Emax)[0]
    
        self._eV_per_phot[(Emin, Emax)] = Eavg
    
        return Eavg    
    
    def on(self, z):
        if type(z) in [int, float, np.float64]:
            if (z > self.zform) or (z < self.zdead):
                return 0
            else:
                on = 1
        else:
            on = np.logical_and(z <= self.zform, z >= self.zdead)
    
        return on
        
    <|MERGE_RESOLUTION|>--- conflicted
+++ resolved
@@ -17,13 +17,10 @@
 from ..physics import Cosmology
 from ..util import ParameterFile
 from scipy.integrate import quad
-<<<<<<< HEAD
 from ..util.Warnings import no_lya_warning
 from scipy.interpolate import interp1d as interp1d_scipy
-=======
 from ..util import MagnitudeSystem
 from ..phenom.DustCorrection import DustCorrection
->>>>>>> 51efdda1
 from ..sources import Star, BlackHole, StarQS, Toy, DeltaFunction, SynthesisModel
 from ..physics.Constants import g_per_msun, erg_per_ev, E_LyA, E_LL, s_per_yr, \
     ev_per_hz, h_p
@@ -418,11 +415,7 @@
             elif self.pf['pop_sed'] in ['pl', 'mcd', 'simpl']:
                 self._Source_ = BlackHole
             elif self.pf['pop_sed'] == 'delta':
-<<<<<<< HEAD
-                self._Source_ = DeltaFunction
-=======
                 self._Source_ = DeltaFunction    
->>>>>>> 51efdda1
             elif self.pf['pop_sed'] is None:
                 self._Source_ = None
             elif self.pf['pop_sed'] in _synthesis_models:    
