--- conflicted
+++ resolved
@@ -237,15 +237,9 @@
         pb.start()
 
         # Loop over redshift, photon energy
-<<<<<<< HEAD
         for l in xrange(self.L):
 
             for n in xrange(self.N):
-=======
-        for l in range(self.L):
-    
-            for n in range(self.N):
->>>>>>> 045b0632
                 m = l * self.N + n + 1
 
                 if m % size != rank:
