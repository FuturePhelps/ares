"""

UniformBackground.py

Author: Jordan Mirocha
Affiliation: University of Colorado at Boulder
Created on: Wed Sep 24 15:15:36 MDT 2014

Description: 

"""

import numpy as np
from math import ceil
import os, re, types, gc
from ..util.Misc import logbx
from ..util import ParameterFile
from ..static import GlobalVolume
from ..util.Misc import num_freq_bins
from ..util.Math import interp1d
from .OpticalDepth import OpticalDepth
from ..util.Warnings import no_tau_table
from ..physics import Hydrogen, Cosmology
from ..populations.Composite import CompositePopulation
from ..populations.GalaxyAggregate import GalaxyAggregate
from scipy.integrate import quad, romberg, romb, trapz, simps
from ..physics.Constants import ev_per_hz, erg_per_ev, c, E_LyA, E_LL, dnu
#from ..util.ReadData import flatten_energies, flatten_flux, split_flux, \
#    flatten_emissivities
try:
    # this runs with no issues in python 2 but raises error in python 3
    basestring
except:
    # this try/except allows for python 2/3 compatible string type checking
    basestring = str

try:
    import h5py
except ImportError:
    pass

try:
    from mpi4py import MPI
    rank = MPI.COMM_WORLD.rank
    size = MPI.COMM_WORLD.size
except ImportError:
    rank = 0
    size = 1

ARES = os.getenv('ARES')

log10 = np.log(10.)    # for when we integrate in log-space
four_pi = 4. * np.pi
c_over_four_pi = c / four_pi

# Put this stuff in utils
defkwargs = \
{
 'zf':None, 
 'xray_flux':None,  
 'xray_emissivity': None, 
 'lw_flux':None,
 'lw_emissivity': None,
 'tau':None, 
 'return_rc': False, 
 'energy_units':False, 
 'xavg': 0.0,
 'zxavg':0.0,   
}       

class UniformBackground(object):
    def __init__(self, pf=None, grid=None, **kwargs):
        """
        Initialize a UniformBackground object.
        
        Creates an object capable of evolving the radiation background created
        by some population of objects, which are characterized by a comoving 
        volume emissivity and a spectrum. The evolution of the IGM opacity can 
        be computed self-consistently or imposed artificially.
        
        Parameters
        ----------
        grid : instance
            ares.static.Grid instance
            
        """
                
        self._kwargs = kwargs.copy()
        
        if pf is None:
            self.pf = ParameterFile(**kwargs)
        else:
            self.pf = pf
        
        # Some useful physics modules
        if grid is not None:
            self.grid = grid
            self.cosm = grid.cosm
        else:
            self.grid = None
            self.cosm = Cosmology(pf=self.pf, **self.pf)

        self._set_integrator()
        
    @property
    def OpticalDepth(self):
        if not hasattr(self, '_OpticalDepth'):
            self._OpticalDepth = OpticalDepth(**self.pf)
        return self._OpticalDepth
        
    @property
    def hydr(self):
        if not hasattr(self, '_hydr'):
            self._hydr = Hydrogen(pf=self.pf, cosm=self.cosm, **self.pf)

        return self._hydr

    @property
    def volume(self):
        if not hasattr(self, '_volume'):
            self._volume = GlobalVolume(self)

        return self._volume      
        
    @property
    def solve_rte(self):
        """
        By population and band, are we solving the RTE in detail?    
        """
                
        if not hasattr(self, '_solve_rte'):
                
            self._solve_rte = []
            for i, pop in enumerate(self.pops):
                                
                if self.bands_by_pop[i] is None:
                    self._solve_rte.append([False])
                    continue
                
                tmp = []                
                for j, band in enumerate(self.bands_by_pop[i]):
                                        
                    if band is None:
                        # When does this happen?
                        tmp.append(False)
                        #if j == 0:
                        #    break
                    elif type(pop.pf['pop_solve_rte']) is bool:
                        tmp.append(pop.pf['pop_solve_rte'])
                       #if j == 0:
                       #    break
                    elif type(pop.pf['pop_solve_rte']) is tuple:
                        
                        # Want to make sure we don't have to be *exactly*
                        # right.
                        
                        if band == pop.pf['pop_solve_rte']:
                            tmp.append(True)
                        # Round (close enough?)
                        elif np.allclose(band, pop.pf['pop_solve_rte'], 
                            atol=1e-1, rtol=0.):
                            tmp.append(True)
                        elif (band[0] >= pop.pf['pop_solve_rte'][0]) and \
                             (band[1] <= pop.pf['pop_solve_rte'][1]):
                            tmp.append(True)
                        else:
                            tmp.append(False)
                    #elif type(pop.pf['pop_solve_rte']) is list:
                    #    if band in pop.pf['pop_solve_rte']
                    else:
                        tmp.append(False)
                            
                self._solve_rte.append(tmp)            

        assert len(self._solve_rte) == len(self.pops)                
                                
        return self._solve_rte
        
    def _needs_tau(self, popid):
        if self.solve_rte[popid] and self.pops[popid].pf['pop_Emin'] >= E_LL:
            return True
        else:
            return False
            
    def _get_bands(self, pop):
        """
        Break radiation field into chunks we know how to deal with.
        
        For example, HI, HeI, and HeII sawtooth modulation.
        
        Returns
        -------
        List of band segments that will be handled by the generator.
        
        """
        
        Emin, Emax = pop.pf['pop_Emin'], pop.pf['pop_Emax']
        
        # Pure X-ray
        if (Emin > E_LL) and (Emin > 4 * E_LL):
            return [(Emin, Emax)]
        
        bands = []
        
        # Check for optical/IR
        if (Emin < E_LyA) and (Emax < E_LyA):
            bands.append((Emin, Emax))
            return bands
        
        # Emission straddling Ly-a -- break off low energy chunk.
        if (Emin < E_LyA) and (Emax >= E_LyA):
            bands.append((Emin, E_LyA))
        
        # Check for sawtooth
        if (Emax > E_LyA) and (Emax < E_LL):
            bands.append((E_LyA, Emax))
        elif (Emin < E_LL) and (Emax >= E_LL):
            bands.append((max(E_LyA, Emin), E_LL))    

        if Emax <= E_LL:
            return bands

        # Check for HeII
        if Emax > (4 * E_LL):
            bands.append((E_LL, 4 * E_LyA))
            bands.append((4 * E_LyA, 4 * E_LL))
            bands.append((4 * E_LL, Emax))
        else:
            bands.append((E_LL, Emax))

        return bands

    @property
    def approx_all_pops(self):
        if not hasattr(self, '_approx_all_pops'):
            
            self._approx_all_pops = True
            for i, pop in enumerate(self.pops):

                # Can't use self.approx_rte in this case... :(

                if pop.pf['pop_solve_rte'] == False:
                    continue
                else:
                    self._approx_all_pops = False
                    break

        return self._approx_all_pops

    @property
    def pops(self):
        if not hasattr(self, '_pops'):
            self._pops = CompositePopulation(pf=self.pf, **self._kwargs).pops
            
        return self._pops

    @property
    def Npops(self):
        return len(self.pops)
    
    @property
    def energies(self):
        if not hasattr(self, '_energies'):
            bands = self.bands_by_pop
        return self._energies
    
    @property
    def redshifts(self):
        if not hasattr(self, '_redshifts'):
            bands = self.bands_by_pop
        return self._redshifts
        
    @property
    def effects_by_pop(self):
        if not hasattr(self, '_effects_by_pop'):
            self._effects_by_pop = [[] for i in xrange(self.Npops)]

            for i, pop in enumerate(self.pops):
                bands = self.bands_by_pop[i]

                for j, band in enumerate(bands):
                    if band is None:
                        self.effects_by_pop[i].append(None)
                        continue
                    
                    if pop.zone == 'cgm' and band[1] <= E_LL:
                        self._effects_by_pop[i].append(None)
                        continue
                    
                    self._effects_by_pop[i].append(pop.zone)

        return self._effects_by_pop

    @property
    def effects_by_pop(self):
        if not hasattr(self, '_effects_by_pop'):
            self._effects_by_pop = [[] for i in range(self.Npops)]
    
            for i, pop in enumerate(self.pops):
                bands = self.bands_by_pop[i]
    
                for j, band in enumerate(bands):
                    if band is None:
                        self.effects_by_pop[i].append(None)
                        continue
    
                    if pop.zone == 'cgm' and band[1] <= E_LL:
                        self._effects_by_pop[i].append(None)
                        continue
    
                    self._effects_by_pop[i].append(pop.zone)
    
        return self._effects_by_pop
    
    @property
    def bands_by_pop(self):
        if not hasattr(self, '_bands_by_pop'):
            # Figure out which band each population emits in
            if self.approx_all_pops:
                self._energies = [[None] for i in xrange(self.Npops)]
                self._redshifts = [None for i in xrange(self.Npops)]
                self._bands_by_pop = [[None] for i in xrange(self.Npops)]
            else:    
                # Really just need to know if it emits ionizing photons, 
                # or has any sawtooths we need to care about
                self._bands_by_pop = []
                self._energies = []
                self._redshifts = []
                for i, pop in enumerate(self.pops):
                    bands = self._get_bands(pop)

                    self._bands_by_pop.append(bands)

                    if (bands is None) or (not pop.pf['pop_solve_rte']):
                        z = nrg = ehat = tau = None
                    else:
                        z, nrg, tau, ehat = self._set_grid(pop, bands)

                    self._energies.append(nrg)
                    self._redshifts.append(z)
                    
        return self._bands_by_pop            

    @property
    def tau(self):
        if not hasattr(self, '_tau'):
            self._tau = []
            for i, pop in enumerate(self.pops):
                if np.any(self.solve_rte[i]):
                    bands = self.bands_by_pop[i]
                    z, nrg, tau, ehat = self._set_grid(pop, bands, 
                        compute_tau=True)
                else:
                    z = nrg = ehat = tau = None

                self._tau.append(tau)
        
        return self._tau
    
    @property
    def emissivities(self):
        if not hasattr(self, '_emissivities'):
            self._emissivities = []
            for i, pop in enumerate(self.pops):
                if np.any(self.solve_rte[i]):
                    bands = self.bands_by_pop[i]
                    z, nrg, tau, ehat = self._set_grid(pop, bands, 
                        compute_emissivities=True)
                else:
                    z = nrg = ehat = tau = None
    
                self._emissivities.append(ehat)
    
        return self._emissivities

    def _set_grid(self, pop, bands, zi=None, zf=None, nz=None, 
        compute_tau=False, compute_emissivities=False):
        """
        Create energy and redshift arrays.
        
        Parameters
        ----------
        pop : int
            Population ID number.
        bands : list
            Each element of this list is a (Emin, Emax) pair defining
            a band in which the RTE is solved.
        
        Returns
        -------
        Tuple of redshifts and energies for this particular population.
        
        References
        ----------
        Haardt, F. & Madau, P. 1996, ApJ, 461, 20
        
        """

        if zi is None:
            zi = pop.pf['first_light_redshift']
        if zf is None:    
            zf = pop.pf['final_redshift']
        if nz is None:
            nz = pop.pf['tau_redshift_bins']

        x = np.logspace(np.log10(1 + zf), np.log10(1 + zi), nz)
        z = x - 1.
        R = x[1] / x[0]

        # Loop over bands, build energy arrays
        tau_by_band = []
        energies_by_band = []
        emissivity_by_band = []
        for j, band in enumerate(bands):
                        
            E0, E1 = band
            has_sawtooth = (E0 == E_LyA) and (E1 == E_LL)
            has_sawtooth |= (E0 == 4*E_LyA) or (E1 == 4*E_LL)
                        
            # Special treatment if LWB or UVB
            if has_sawtooth:

                HeII = band[0] > E_LL

                E = []
                narr = np.arange(2, self.pf['lya_nmax'])
                for n in narr:
                    Emi = self.hydr.ELyn(n)
                    Ema = self.hydr.ELyn(n + 1)

                    if HeII:
                        Emi *= 4
                        Ema *= 4

                    N = num_freq_bins(nz, zi=zi, zf=zf, Emin=Emi, Emax=Ema)

                    # Create energy array
                    EofN = Emi * R**np.arange(N)

                    # A list of lists!                    
                    E.append(EofN)
                
                if compute_tau:
                    # Don't allow optical depth in this region 
                    #if band == (E_LyA, E_LL) or (4 * E_LyA, 4 * E_LL):
                    tau = [np.zeros([len(z), len(Earr)]) for Earr in E]
                    #else:
                    #    tau = [self._set_tau(z, Earr, pop) for Earr in E]
                else:
                    tau = [np.zeros([len(z), len(Earr)]) for Earr in E]
                
                if compute_emissivities:    
                    ehat = [self.TabulateEmissivity(z, Earr, pop) for Earr in E]
                else:
                    ehat = None

                # Store stuff for this band
                tau_by_band.append(tau)
                energies_by_band.append(E)
                emissivity_by_band.append(ehat)

            else:
                N = num_freq_bins(x.size, zi=zi, zf=zf, Emin=E0, Emax=E1)
                
                if pop.src.is_delta:
                    E = np.flip(E1 * R**-np.arange(N), 0)
                else:    
                    E = E0 * R**np.arange(N)
                                
                # Tabulate optical depth
                if compute_tau and self.solve_rte[pop.id_num][j]:
                    _z, _E, tau = self._set_tau(z, E, pop)                    
                else:
                    tau = None

                # Tabulate emissivity
                if compute_emissivities:
                    ehat = self.TabulateEmissivity(z, E, pop)
                else:
                    ehat = None

                # Store stuff for this band
                tau_by_band.append(tau)
                energies_by_band.append(E)
                emissivity_by_band.append(ehat)
        
        return z, energies_by_band, tau_by_band, emissivity_by_band

    @property
    def tau_solver(self):
        if not hasattr(self, '_tau_solver'):
            # Create an ares.simulations.OpticalDepth instance
            for i, pop in enumerate(self.pops):
                if not self._needs_tau(i):
                    continue
                    
                self._tau_solver = OpticalDepth(**pop.pf)
                
        return self._tau_solver
        
    @tau_solver.setter
    def tau_solver(self, value):
        self._tau_solver = value

    def _set_tau(self, z, E, pop):
        """
        Tabulate the optical depth.
        
        The results of this function depend on a few global parameters.
        
        If tau_approx is True, then the optical depth will be assumed to be
        zero for all redshifts and energies.
        
        If tau_approx == 'neutral', then the optical depth will be computed 
        assuming a neutral medium for all times (including HeI).
        
        If tau_approx is a function, it is assumed to describe the ionized 
        hydrogen fraction as a function of redshift.
        
        If tau_approx is 'post_EoR', we assume the only species left that
        isn't fully ionized is helium, with 100% of helium having been
        ionized once. That is, xHI = xHeI = 0, xHeII = 1.
        
        Parameters
        ----------
        z : np.ndarray
            Array of redshifts.
        energies : np.ndarray
            Array of rest-frame photon energies.    
        
        Returns
        -------
        A 2-D array of optical depths, of shape (len(z), len(E)).    
            
        """
                                
        # Default to optically thin if nothing is supplied
        if self.pf['tau_approx'] == True:
            return z, E, np.zeros([len(z), len(E)])
            
        # Not necessarily true in the future if we include H2 opacity    
        if E.max() <= E_LL:
            return z, E, np.zeros([len(z), len(E)])
                    
        # See if we've got an instance of OpticalDepth already handy
        if self.pf['tau_instance'] is not None:
            self.tau_solver = self.pf['tau_instance']
            return self.tau_solver.z_fetched, self.tau_solver.E_fetched, \
                self.tau_solver.tau_fetched
        elif self.pf['tau_arrays'] is not None:
            # Assumed to be (z, E, tau)
            z, E, tau = self.pf['tau_arrays']
            return z, E, tau
            
        # Create an ares.simulations.OpticalDepth instance
        # (if we don't have one already)
        tau_solver = self.tau_solver
        
        # Try to load file from disk.
        _z, _E, tau = tau_solver._fetch_tau(pop, z, E)
                        
        # Generate it now if no file was found.
        if tau is None:
            no_tau_table(self)
            
            if self.pf['tau_approx'] is 'neutral':
                tau_solver.ionization_history = lambda z: 0.0
            elif self.pf['tau_approx'] is 'post_EoR':
                tau_solver.ionization_history = lambda z: 1.0
            elif type(self.pf['tau_approx']) is types.FunctionType:
                tau_solver.ionization_history = self.pf['tau_approx']
            else:                                                          
                raise NotImplemented('Unrecognized approx_tau option.')

            tau = tau_solver.TabulateOpticalDepth()   

        # Return what we got, not what we asked for
        return _z, _E, tau

    @property
    def generators(self):
        """
        Create generators for each population.
        
        Returns
        -------
        Nothing. Sets attribute `generators`.

        """
        if not hasattr(self, '_generators'):
        
            self._generators = []
            for i, pop in enumerate(self.pops):
                if not np.any(self.solve_rte[i]):
                    gen = None
                else:
                    gen = self.FluxGenerator(popid=i)
            
                self._generators.append(gen)
        
        return self._generators

    def _set_integrator(self):
        """
        Initialize attributes pertaining to numerical integration.
        """
    
        # For integration over redshift / frequency
        self._integrator = self.pf["unsampled_integrator"]
        self._sampled_integrator = self.pf["sampled_integrator"]
        self._rtol = self.pf["integrator_rtol"]
        self._atol = self.pf["integrator_atol"]
        self._divmax = int(self.pf["integrator_divmax"])
    
    def update_rate_coefficients(self, z, popid=None, **kwargs):
        """
        Compute ionization and heating rate coefficients.

        Returns
        -------
        Dictionary containing ionization and heating rate coefficients.

        """
        
        # Setup arrays for results - sorted by sources and absorbers
        # The middle dimension of length 1 is the number of cells
        # which is always 1 for these kinds of calculations
        self.k_ion  = np.zeros([self.Npops, 1, self.grid.N_absorbers])
        self.k_ion2 = np.zeros([self.Npops, 1, self.grid.N_absorbers, 
            self.grid.N_absorbers])
        self.k_heat = np.zeros([self.Npops, 1, self.grid.N_absorbers])
        
        # Loop over sources
        for i, source in enumerate(self.pops):

            ##
            ## What to do for approximate RTE populations?
            ##
            
            if popid is not None:
                if i != popid:
                    continue
            
            # Loop over absorbing species
            for j, species in enumerate(self.grid.absorbers):

                if not np.any(self.solve_rte[i]):
                    self._update_by_band_and_species(z, i, j, None, **kwargs)
                    continue

                # Sum over bands
                for k, band in enumerate(self.energies[i]):             
                    
                    # Skip ahead if this *band* doesn't have the influence
                    # of its parent population, i.e., UV populations
                    # that emit Ly-a and LyC photons -- must make sure we
                    # don't double count when computing ionization rate.
                    if self.effects_by_pop[i][k] is None:
                        continue
               
                    # Still may not necessarily solve the RTE
                    if self.solve_rte[i][k]:
                        self._update_by_band_and_species(z, i, j, k, 
                            **kwargs)
                    else:
                        self._update_by_band_and_species(z, i, j, None, 
                            **kwargs)    
                            
        # Sum over sources
        self.k_ion_tot = np.sum(self.k_ion, axis=0)
        self.k_ion2_tot = np.sum(self.k_ion2, axis=0)
        self.k_heat_tot = np.sum(self.k_heat, axis=0)

        to_return = \
        {
         'k_ion': self.k_ion_tot,
         'k_ion2': self.k_ion2_tot,
         'k_heat': self.k_heat_tot,
        }

        return to_return

    def _update_by_band_and_species(self, z, i, j, k, **kwargs):
        """
        i, j, k = source, species, band.
        """        
        if kwargs['zone'] in ['igm', 'both']:
            self.k_ion[i,0,j] += \
                self.volume.IonizationRateIGM(z, species=j, popid=i,
                band=k, **kwargs)
            self.k_heat[i,0,j] += \
                self.volume.HeatingRate(z, species=j, popid=i,
                band=k, **kwargs)
    
            for h, donor in enumerate(self.grid.absorbers):
                self.k_ion2[i,0,j,h] += \
                    self.volume.SecondaryIonizationRateIGM(z, 
                    species=j, donor=h, popid=i, band=k, **kwargs)
    
        elif kwargs['zone'] in ['cgm', 'both']:
                        
            Gamma = self.volume.IonizationRateCGM(z, species=j, popid=i,
                band=k, **kwargs)
                        
            self.k_ion[i,0,j] += Gamma
                
        
    def AngleAveragedFlux(self, z, E, popid=0, **kwargs):
        """
        Compute flux at observed redshift z and energy E (eV).

        Local flux (i.e. flux at redshift z) depends (potentially) on emission 
        from sources at all redshifts z' > z. This method performs an integral
        over redshift, properly accounting for geometrical dilution, redshift,
        source SEDs, and the fact that emissivities were (possibly) different
        at higher redshift. That is, we actually solve the cosmological 
        radiative transfer equation.

        Parameters
        ----------
        z : float
            observer redshift
        E : float
            observed photon energy (eV)

        ===============
        relevant kwargs
        ===============
        tau : func, e.g. tau = lambda E, z1, z2: 0.0
            If supplied, represents the optical depth between redshifts z1
            and z2 as a function of observed energy E.
        xavg : func, array
            Average ionized fraction. Can be function of redshift, or array
            of values.
        zxavg : array
            If xavg is an array, this is the array of corresponding redshifts.  
        zf : float
            Upper limit of redshift integration (i.e. exclude emission from
            sources at z' > zf).
    
        Notes
        -----
        If none of the "relevant kwargs" are passed, will assume a neutral 
        medium.
    
        Returns
        -------
        Flux in units of s**-1 cm**-2 Hz**-1 sr**-1.
    
        See Also
        --------
        AngleAveragedFluxSlice : the function we're integrating over.
    
        """
        
        pop = self.pops[popid]
    
        if E < E_LyA:
            thin = False
            if 'tau' in kwargs:
                if kwargs['tau'] == 0.0:
                    thin = True
    
            flux = self.LymanWernerFlux(z, E, **kwargs)  
    
            if thin:
                return flux
    
            ze = (E_LyA / E) * (1. + z) - 1.
            return flux + self.LymanAlphaFlux(ze, **kwargs) \
                * ((1. + z) / (1. + ze))**2
    
        if E <= E_LL:
            return self.LymanWernerFlux(z, E, **kwargs)
    
        kw = defkwargs.copy()
        kw.update(kwargs)
    
        # Set limits of integration in redshift space
        zi = max(z, pop.zdead)
        if kw['zf'] is None:
            zf = min(pop.zform, self.pf['first_light_redshift'])
        else:
            zf = kw['zf']
    
        # Normalize to help integrator
        Jc = 1e-21
    
        # Define integrand              
        #if kw['tau'] is not None:  # like zarr
        #    if type(kw['tau']) is types.FunctionType:
        #        integrand = lambda zz: self.AngleAveragedFluxSlice(z, E, zz,
        #            **kwargs) / Jc
        #    else:
        #        # Compute flux at this energy due to emission at z' > z
        #        integrand = np.zeros(len(kw['zxavg']))
        #        for i in np.arange(len(kw['zxavg'])):
        #            integrand[i] = self.AngleAveragedFluxSlice(z, E, 
        #                kw['zxavg'][i], tau=kw['tau'][i],
        #                xray_emissivity=None) / Jc
    
        #if kw[''] is not None:
        #if type(kw['xavg']) is types.FunctionType:
        integrand = lambda zu: self.AngleAveragedFluxSlice(z, E, zu,
            xavg=kw['xavg']) / Jc
        #else:
        #    integrand = np.array(list(map(lambda zu: \
        #        self.AngleAveragedFluxSlice(z, E, zu,
        #        xavg=kw['xavg'], zxavg=kw['zxavg']), kw['zxavg']))) / Jc
        #else:
        #    # Assume neutral medium
        #    integrand = lambda zu: self.AngleAveragedFluxSlice(z, E, zu,
        #        h_2=lambda zz: 0.0) / Jc
    
        # Compute integral
        if type(integrand) == types.FunctionType:
            if pop.burst:
                raise ValueError('Burst needs correctness-check.')
                #flux = integrand(self.pop.zform)
            elif self._integrator == 'quad':
                flux = quad(integrand, zi, zf,
                    epsrel=self._rtol, epsabs=self._atol, limit=self._divmax)[0]
            elif self._integrator == 'romb':
                flux = romberg(integrand, zi, zf,
                    tol=self._atol, divmax=self._divmax)
            else:
                raise ValueError('Uncrecognized integrator \'{!s}\''.format(\
                    self._integrator))
        else:
            if self._sampled_integrator == 'simps':
                flux = simps(integrand, x=kw['zxavg'], even='first')
            elif self._sampled_integrator == 'trapz':
                flux = trapz(integrand, x=kw['zxavg'])
            elif self._sampled_integrator == 'romb':
    
                assert logbx(2, len(kw['zxavg']) - 1) % 1 == 0, \
                    "If sampled_integrator == 'romb', redshift_bins must be a power of 2 plus one."
    
                flux = romb(integrand, dx=np.diff(kw['zxavg'])[0])   
            else:
                raise ValueError('Uncrecognized integrator \'{!s}\''.format(\
                    self._sampled_integrator))
    
        # Flux in units of photons s^-1 cm^-2 Hz^-1 sr^-1                                        
        flux *= Jc
    
        # Possibly convert to energy flux units
        if kw['energy_units']:
            flux *= E * erg_per_ev

        return flux

    def AngleAveragedFluxSlice(self, z, E, zp, popid=0, **kwargs):
        """
        Compute flux at observed redshift z due to sources at higher redshift.
    
        This is the integrand of 'AngleAveragedFlux,' the integral over 
        redshift we must compute to determine the specific flux at any given 
        redshift. It is the contribution to the specific flux at observed
        redshift z from sources at a single redshift, zp > z.
    
        Parameters
        ----------
        z : float
            observer redshift
        E : float
            observed photon energy (eV)
        zp : float
            redshift where photons were emitted
    
        Notes
        -----
        Will assume optically thin medium if none of the following kwargs
        are passed: tau, xavg, emissivity.    
    
        ===============
        relevant kwargs
        ===============
        tau : func, e.g. tau = lambda z1, z2, E: 0.0 # const. tau
            If supplied, represents the optical depth between redshifts z1
            and z2 as a function of observed energy E. 
        xavg : func, np.ndarray
            Average ionized fraction. Can be function of redshift, or array
            of values
        zxavg : np.ndarray
            If xavg is an array, this is the array of corresponding redshifts.
        xray_emissivity : np.ndarray
    
        Returns
        -------
        Flux in units of s**-1 cm**-2 Hz**-1 sr**-1.
    
        See Also
        --------
        AngleAveragedFlux : integrates over this function.
    
        """
    
        pop = self.pops[popid]
    
        kw = defkwargs.copy()
        kw.update(kwargs)
    
        if kw['xray_emissivity'] is None: # should include LyA too
            H = self.cosm.HubbleParameter(zp)
            E0 = self.volume.RestFrameEnergy(z, E, zp)
            epsilonhat = pop.NumberEmissivity(zp, E0)
            epsilonhat_over_H = epsilonhat / H
    
            if (E0 > pop.src.Emax) or (E0 < pop.src.Emin):
                return 0.0
    
        else:
            epsilonhat_over_H = kw['xray_emissivity']
    
        # Compute optical depth (perhaps)
        if kw['tau'] is not None:
            if type(kw['tau']) is types.FunctionType:
                tau = kw['tau'](z, zp, E)
            else:
                tau = kw['tau']
        elif kw['xavg'] is not None:
            if E > E_LL:
                tau = self.volume.OpticalDepth(z, zp, E, xavg=kw['xavg'],
                    zxavg=kw['zxavg'])
            else:
                tau = 0.0
        else:
            raise NotImplemented('this needs fixing')
            tau = self.volume.OpticalDepth(z, zp, E, xavg=kw['xavg'])
    
        return c * (1. + z)**2 * epsilonhat_over_H * np.exp(-tau) / four_pi
        
    def LymanWernerFlux(self, z, E=None, popid=0, **kwargs):
        """
        Compute flux at observed redshift z and energy E (eV).
    
        Same as AngleAveragedFlux, but for emission in the Lyman-Werner band.
    
        Parameters
        ----------
        z : float
            observer redshift
        E : float
            observed photon energy (eV)
    
        ===============
        relevant kwargs
        ===============
        tau : func, e.g. tau = lambda E, z1, z2: 0.0 # const. tau
            If supplied, represents the optical depth between redshifts z1
            and z2 as a function of observed energy E.
        xavg : func, array
            Average ionized fraction. Can be function of redshift, or array
            of values
        zxavg : array
            If xavg is an array, this is the array of corresponding redshifts.  
        zf : float
            Upper limit of redshift integration (i.e. exclude emission from
            sources at z' > zf).
    
        Returns
        -------
        Flux in units of erg s**-1 cm**-2 Hz**-1 sr**-1
    
        See Also
        --------
        AngleAveragedFluxSlice : the function we're integrating over.
    
        """
        
        pop = self.pops[popid]
    
        kw = defkwargs.copy()
        kw.update(kwargs)

        # Flat spectrum, no injected photons, instantaneous emission only
        if not np.any(self.solve_rte[popid]):
            norm = c * self.cosm.dtdz(z) / four_pi

            rhoLW = pop.PhotonLuminosityDensity(z, Emin=E_LyA, Emax=E_LL) \
                * (E_LL - 11.18) / (E_LL - E_LyA)

            # Crude mean photon energy
            dnu_LW = (E_LL - 11.18) / ev_per_hz
            return 0.5 * (11.2 + 13.6) * erg_per_ev * norm * (1. + z)**3 \
                * rhoLW / dnu_LW

        # Closest Lyman line (from above)
        n = ceil(np.sqrt(E_LL / (E_LL - E)))
    
        if n > self.pf['lya_nmax']:
            return 0.0
    
        En =  E_LL * (1. - 1. / n**2)
    
        # Corresponding zmax ("dark screen" as Z. Haiman likes to say)
        if kw['tau'] == 0.0:
            if kw['zf'] is None:
                zmax = pop.zform
            else:
                zmax = kw['zf']
        else:
            zmax = En * (1. + z) / E - 1.
    
        zmax = min(zmax, pop.zform)
    
        # Normalize to help integrator
        Jc = 1e-10
    
        integrand = lambda zu: self.AngleAveragedFluxSlice(z, E, zu,
            tau=0.0) / Jc
    
        flux = quad(integrand, z, zmax,
            epsrel=self._rtol, epsabs=self._atol, limit=self._divmax)[0]    
    
        # Flux in units of photons s^-1 cm^-2 Hz^-1 sr^-1                                        
        flux *= Jc
    
        # Possibly convert to energy flux units
        if kw['energy_units']:
            flux *= E * erg_per_ev
    
        return flux
        
    @property
    def frec(self):
        if not hasattr(self, '_frec'):
            n = np.arange(2, self.pf['lya_nmax'])
            self._frec = np.array(list(map(self.hydr.frec, n))) 
    
        return self._frec
        
    @property
    def narr(self):
        if not hasattr(self, '_narr'):
            self._narr = np.arange(2, self.pf['lya_nmax'])    
        
        return self._narr

    def LymanAlphaFlux(self, z=None, fluxes=None, popid=0, **kwargs):
        """
        Compute background flux at Lyman-alpha resonance. 
        
        ..note:: Optionally includes products of Ly-n cascades if approx_lwb=0.
        
        Parameters
        ----------
        z : int, float
            Redshift of interest
        fluxes : np.ndarray
            Fluxes grouped by LW band at a single redshift.

        Returns
        -------
        Lyman alpha flux at given redshift.
            
        """
        
        pop = self.pops[popid]

        if (not pop.is_src_lya) or (z > pop.zform):
            return 0.0

        if pop.pf['pop_Ja'] is not None:
            return pop.LymanAlphaFlux(z)

        # Flat spectrum, no injected photons, instantaneous emission only
        if not np.any(self.solve_rte[popid]):
            norm = c * self.cosm.dtdz(z) / four_pi

            rhoLW = pop.PhotonLuminosityDensity(z, Emin=E_LyA, Emax=E_LL)

            return norm * (1. + z)**3 * (1. + pop.pf['pop_frec_bar']) * \
                rhoLW / dnu

        raise ValueError('this should only be called if approx RTE')

        # Full calculation
        J = 0.0
                
        for i, n in enumerate(self.narr):
        
            # Continuum photons included by default
            if n == 2:
                continue
                
            # Injected line photons optional    
            if n > 2 and not pop.pf['include_injected_lya']:
                continue
            
            Jn = self.hydr.frec(n) * fluxes[i][0]
        
            J += Jn
        
        return J
        
    def load_sed(self, prefix=None):
        fn = pop.src.sed_name()
    
        if prefix is None:
            if not ARES:
                print("No $ARES environment variable.")
                return None
    
            input_dirs = ['{!s}/input/seds'.format(ARES)]
    
        else:
            if isinstance(prefix, basestring):
                input_dirs = [prefix]
            else:
                input_dirs = prefix
    
        guess = '{0!s}/{1!s}.txt'.format(input_dirs[0], fn)
        self.tabname = guess
        if os.path.exists(guess):
            return guess         
    
        pre, tmp2 = fn.split('_logE_')
        post = '_logE_' + tmp2.replace('.txt', '')
    
        good_tab = None
        for input_dir in input_dirs:
            for fn1 in os.listdir(input_dir):
    
                # If source properties are right
                if re.search(pre, fn1):
                    good_tab = '{0!s}/{1!s}'.format(input_dir, fn1)    
    
                # If number of redshift bins and energy range right...
                if re.search(pre, fn1) and re.search(post, fn1):
                    good_tab = '{0!s}/{1!s}'.format(input_dir, fn1)
                    break
    
        self.tabname = good_tab
        return good_tab

    def TabulateEmissivity(self, z, E, pop):
        """
        Tabulate emissivity over photon energy and redshift.
        
        For a scalable emissivity, the tabulation is done for the emissivity
        in the (EminNorm, EmaxNorm) band because conversion to other bands
        can simply be applied after-the-fact. However, if the emissivity is
        NOT scalable, then it is tabulated separately in the (10.2, 13.6),
        (13.6, 24.6), and X-ray band.
        
        Parameters
        ----------
        z : np.ndarray
            Array of redshifts
        E : np.ndarray
            Array of photon energies [eV]
        pop : object
            Better be some kind of Galaxy population object.
            
        Returns
        -------
        A 2-D array, first axis corresponding to redshift, second axis for
        photon energy.
        
        Units of emissivity are: erg / s / Hz / cMpc
            
        """
        
        Nz, Nf = len(z), len(E)

        Inu = np.zeros(Nf)
        
        # Special case: delta function SED! Can't normalize a-priori without
        # knowing binning, so we do it here.
        if pop.src.is_delta:
            # This is a little weird. Trapezoidal integration doesn't make 
            # sense for a delta function, but it's what happens later, so
            # insert a factor of a half now so we recover all the flux we 
            # should.
            Inu[-1] = 1.
        else:
            for i in range(Nf): 
                Inu[i] = pop.src.Spectrum(E[i])

        # Convert to photon *number* (well, something proportional to it)
        Inu_hat = Inu / E

        # Now, redshift dependent parts
        epsilon = np.zeros([Nz, Nf])
        
        #if Nf == 1:
        #    return epsilon

        scalable = pop.is_emissivity_scalable
        separable = pop.is_emissivity_separable
        
        H = np.array(list(map(self.cosm.HubbleParameter, z)))

        if scalable:
            Lbol = pop.Emissivity(z)
            for ll in range(Nz):
                epsilon[ll,:] = Inu_hat * Lbol[ll] * ev_per_hz / H[ll] \
                    / erg_per_ev
        else:
            
            # There is only a distinction here for computational
            # convenience, really. The LWB gets solved in much more detail
            # than the LyC or X-ray backgrounds, so it makes sense 
            # to keep the different emissivity chunks separate.                                  
            for band in [(E_LyA, E_LL), (E_LL, 24.6), None]:

                if band is not None:
                    if pop.pf['pop_Emin'] > band[1]:
                        continue
                    
                    if pop.pf['pop_Emax'] < band[0]:
                        continue
                
                # Remind me of this distinction?
                if band is None:
                    b = pop.full_band
                    fix = 1.
                else:
                    b = band
                    
                    # If aging population, is handled within the pop object.
                    if not pop.is_aging:
                        fix = 1. / pop._convert_band(*band)
                    else:
                        fix = 1.

                # Setup interpolant
                # If there's an attribute error here, it probably means
                # is_emissivity_scalable isn't being set correctly.
                rho_L = pop.rho_L(Emin=b[0], Emax=b[1])

                if rho_L is None:
                    continue

                in_band = np.logical_and(E >= b[0], E <= b[1])

                # By definition, rho_L integrates to unity in (b[0], b[1]) band
                # BUT, Inu_hat is normalized in (EminNorm, EmaxNorm) band

                for ll, redshift in enumerate(z):
                    
                    if (redshift < self.pf['final_redshift']):
                        continue    
                    if (redshift < pop.zdead):
                        continue
                    if (redshift > pop.zform):
                        continue        
                    if redshift < self.pf['kill_redshift']:
                        continue    
                    if redshift > self.pf['first_light_redshift']:
                        continue
                            
                    #print(pop.id_num, redshift, z.size, epsilon.shape, b)                
                                            
                    epsilon[ll,in_band] = fix \
                        * pop.Emissivity(redshift, Emin=b[0], Emax=b[1]) \
                        * ev_per_hz * Inu_hat[in_band] / H[ll] / erg_per_ev

        return epsilon

    def _flux_generator_generic(self, energies, redshifts, ehat, tau=None,
        flux0=None, my_id=None, accept_photons=False):
        """
        Generic flux generator.

        Parameters
        ----------
        energies : np.ndarray
            1-D array of photon energies
        redshifts : np.ndarray
            1-D array of redshifts
        ehat : np.ndarray
            2-D array of tabulate emissivities (divided by H(z)).
        tau : np.ndarray
            2-D array of optical depths, or reference to an array that will
            be modified with time.
        flux0 : np.ndarray  
            1-D array of initial flux values.
            
        """
        
        # Some stuff we need
        x = 1. + redshifts
        xsq = x**2
        R = x[1] / x[0]     
        Rsq = R**2
                
        # Shorthand
        zarr = redshifts
        
        # Remember what band I'm in and what Population I belong to.
        popid, bandid = my_id
                
        # Should receive Ly-A? This is a bit hacky.            
        receive_lya = self.pops[popid].pf['pop_lya_permeable'] \
            and energies[-1] < E_LyA and abs(E_LyA - energies[-1]) < 0.2
                
        receive_lyn = (energies[0] == E_LyA) and self.pf['include_injected_lya']        
                   
        if receive_lyn:
            narr = self.narr
            En = self.grid.hydr.ELyn(narr)
                                    
        # Initialize flux-passing to zero
        self._fluxes_from[(popid, bandid)] = energies[0], 0.0
            
        #if tau is None:
        #    if type(energies) is list:
        #        tau = [np.zeros([redshifts.size, Earr.size]) \
        #            for Earr in energies]
        #    else:
        #        tau = np.zeros([redshifts.size, energies.size])

        if flux0 is None:
            flux = np.zeros_like(energies)
        else:
            flux = flux0

        L = redshifts.size
        ll = self._ll = L - 1

        otf = False
        
        # Pre-roll some stuff
        tau_r = np.roll(tau, -1, axis=1)
        ehat_r = np.roll(np.roll(ehat, -1, axis=0), -1, axis=1)
        # Won't matter that we carried the first element to the end because
        # the incoming flux in that bin is always zero.
        
        
        # Loop over redshift - this is the generator                    
        z = redshifts[-1]
        while z >= redshifts[0]:
             
            # First iteration: no time for there to be flux yet
            # (will use argument flux0 if the EoR just started)
            if ll == (L - 1):
                pass
    
            # General case
            else:
                    
                if otf:
                    exp_term = np.exp(-np.roll(tau, -1))
<<<<<<< HEAD
                else:
                    exp_term = np.exp(-tau_r[ll])
                    
                # Special case: delta function SED
                if self.pops[popid].src.is_delta:
                    trapz_base = 1.
                else:    
=======
                else:   
                    exp_term = np.exp(-np.roll(tau[ll], -1))
    
                if self.pops[popid].src.is_delta:
                    trapz_base = 1.
                else:
>>>>>>> 173bf0f1
                    trapz_base = 0.5 * (zarr[ll+1] - zarr[ll])

                # Equivalent to Eq. 25 in Mirocha (2014)
                # Less readable, but faster!
                flux = (c / four_pi) \
                    * ((xsq[ll+1] * trapz_base) * ehat[ll]) \
                    + exp_term * ((c / four_pi) * xsq[ll+1] \
                    * trapz_base * np.roll(ehat[ll+1], -1, axis=-1) \
                    + np.roll(flux, -1) / Rsq)
      
                ##
                # Add Ly-a flux from cascades    
                ##
                if receive_lyn:
                    
                    # Loop over higher Ly-n lines, grab fluxes, * frec
                    for i, k in enumerate(range(bandid, bandid+len(narr))):
                                                                     
                        # k is a band ID number
                        # i is just an index
                        _E, J = self._fluxes_from[(popid, k)]
                    
                        n = narr[i]
                                        
                        # This is Ly-a flux, which we've already got!
                        if n == 2:
                            continue
                
                        assert _E == En[i]
                        
                        Jn = self.grid.hydr.frec(n) * J
                        flux[0] += Jn
                        
                    # Still need to set flux[-1] = 0!
                    # Will happen below in 'else' bracket
                
                # This band receives Ly-a
                if receive_lya and (not receive_lyn):
                    # Note that this is redundant, the two will never
                    # both be True. But, safety first, kids.
                    
                    if (bandid+1) in self._fluxes_from:
                    
                        # Inbound flux
                        in_flux = self._fluxes_from[(popid, bandid+1)][1]
                        
                        ##
                        # Very approximate at the moment. Could correct
                        # for slight redshifting and dilution.
                        ##
                        flux[-1] = in_flux
                    else:
                        flux[-1] = 0.0
                    
                # Otherwise, can be no flux at highest energy, because SED
                # is truncated and there's no where it could have come from.    
                #elif not accept_photons:
                elif energies[-1] != E_LyA:
                    flux[-1] = 0.0

                self._fluxes_from[my_id] = energies[0], flux[0]

            ##
            # Yield results, move on to next iteration
            ##  
            yield redshifts[ll], flux

            # Increment redshift
            ll -= 1
            z = redshifts[ll]
    
            if ll == -1:
                break
                
    def _flux_generator_sawtooth(self, E, z, ehat, tau, my_id=None):
        """
        Create generators for the flux between all Lyman-n bands.
        """

        imax = len(E) - 1

        gens = []
        for i, nrg in enumerate(E):
            gens.append(self._flux_generator_generic(nrg, z, ehat[i], 
                tau[i], my_id=(my_id[0], my_id[1]+i), accept_photons=i!=imax))

        # Generator over redshift
        for i in xrange(z.size):  
            flux = []
            for gen in gens:
                z, new_flux = next(gen)
                flux.append(new_flux)

            # Increment fluxes
            #line_flux = self._compute_line_flux(flux)

            yield z, flux #+ flatten_flux(line_flux)

    def FluxGenerator(self, popid):
        """
        Evolve some radiation background in time.
        
        Parameters
        ----------
        popid : str
            Create flux generator for a single population.
    
        Returns
        -------
        Generator for the flux, each in units of s**-1 cm**-2 Hz**-1 sr**-1.
        Each step returns the current redshift, and the flux as a function of 
        energy at the current redshift.
        
        """

        # List of all intervals in rest-frame photon energy
        bands = self.bands_by_pop[popid]
                
        ct = 0
        generators_by_band = []
        for i, band in enumerate(bands):
            if not self.solve_rte[popid][i]:
                gen = None
                ct += 1
            elif type(self.energies[popid][i]) is list:   
                gen = self._flux_generator_sawtooth(E=self.energies[popid][i],
                    z=self.redshifts[popid], ehat=self.emissivities[popid][i],
                    tau=self.tau[popid][i], my_id=(popid,ct)) 
                ct += len(self.energies[popid][i])
            else:        
                
                gen = self._flux_generator_generic(self.energies[popid][i],
                    self.redshifts[popid], self.emissivities[popid][i],
                    tau=self.tau[popid][i], my_id=(popid,ct))
                ct += 1

            generators_by_band.append(gen)
            
        return generators_by_band
        
    @property    
    def _fluxes_from(self):
        """
        For internal use only. 
        
        A storage container for fluxes to be passed from one generator to the
        next, to create continuity between sub-bands.
        
        """
        if not hasattr(self, '_fluxes_from_'):
            self._fluxes_from_ = {}
        
        return self._fluxes_from_    <|MERGE_RESOLUTION|>--- conflicted
+++ resolved
@@ -1344,7 +1344,6 @@
                     
                 if otf:
                     exp_term = np.exp(-np.roll(tau, -1))
-<<<<<<< HEAD
                 else:
                     exp_term = np.exp(-tau_r[ll])
                     
@@ -1352,14 +1351,6 @@
                 if self.pops[popid].src.is_delta:
                     trapz_base = 1.
                 else:    
-=======
-                else:   
-                    exp_term = np.exp(-np.roll(tau[ll], -1))
-    
-                if self.pops[popid].src.is_delta:
-                    trapz_base = 1.
-                else:
->>>>>>> 173bf0f1
                     trapz_base = 0.5 * (zarr[ll+1] - zarr[ll])
 
                 # Equivalent to Eq. 25 in Mirocha (2014)
