--- conflicted
+++ resolved
@@ -367,24 +367,14 @@
             s = (avg - 1) / 2
             yield_UV = np.mean(self.data[j-s:j+s,:] * np.abs(self.dwdn[j-s:j+s]))
         
-<<<<<<< HEAD
-=======
         # Current units: 
         # if pop_ssp: 
         #     erg / sec / Hz / Msun
         # else: 
         #     erg / sec / Hz / (Msun / yr)
-                    
-        # to erg / s / A / Msun
-        #if self.pf['source_ssp']:
-        #    yield_UV /= 1e6
-        ## or erg / s / A / (Msun / yr)
-        #else:
-        #    pass
-        
+
         self._cache_L_[wave] = yield_UV
             
->>>>>>> 51efdda1
         return yield_UV
 
     def LUV(self):
