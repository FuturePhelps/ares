--- conflicted
+++ resolved
@@ -282,10 +282,6 @@
         #     erg / sec / Hz / Msun
         # else: 
         #     erg / sec / Hz / (Msun / yr)
-<<<<<<< HEAD
-
-        self._cache_L_[wave] = yield_UV
-=======
                     
         # to erg / s / A / Msun
         #if self.pf['source_ssp']:
@@ -295,7 +291,6 @@
         #    pass
         
         self._cache_L_[(wave, avg, Z, units)] = yield_UV
->>>>>>> 0bab8dc6
             
         return yield_UV
 
