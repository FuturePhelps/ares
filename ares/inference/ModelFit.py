--- conflicted
+++ resolved
@@ -725,15 +725,10 @@
             # Delete only the files made by this routine. Don't want to risk
             # deleting other files the user may have created with similar
             # naming convention!
-            
-<<<<<<< HEAD
-            for suffix in ['chain', 'logL', 'facc', 'pinfo', 'rinfo', 'setup',\
-                           'prior_set']:
-                os.system('rm -f %s.%s.pkl' % (prefix, suffix))
-=======
-            for suffix in ['logL', 'facc', 'pinfo', 'rinfo', 'setup', 'prior_set']:
+        
+            for suffix in ['logL', 'facc', 'pinfo', 'rinfo', 'setup',\
+                'prior_set']:
                 os.system('rm -f %s.%s.pkl' % (self.prefix, suffix))
->>>>>>> eff5e9da
             
             os.system('rm -f %s.*.fail.pkl' % self.prefix)
             os.system('rm -f %s.*.chain.*pkl' % self.prefix)
@@ -868,7 +863,7 @@
                 
         pos = self.prep_output_files(restart, clobber)    
         
-        state = None#np.random.RandomState(self.seed)
+        state = None #np.random.RandomState(self.seed)
                         
         # Burn in, prep output files     
         if (burn > 0) and (not restart):
