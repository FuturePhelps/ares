"""

MCMC.py

Author: Jordan Mirocha
Affiliation: University of Colorado at Boulder
Created on: Fri Oct 23 19:02:38 PDT 2015

Description: 

"""

import pickle
import numpy as np
from .PriorSet import PriorSet
from ..util.Stats import get_nu
from ..util.MPIPool import MPIPool
from ..util.PrintInfo import print_fit
from ..physics.Constants import nu_0_mhz
from ..util.ParameterFile import par_info
import gc, os, sys, copy, types, time, re
from ..analysis import Global21cm as anlG21
from types import FunctionType, InstanceType
from ..analysis.BlobFactory import BlobFactory
from ..analysis.TurningPoints import TurningPoints
from ..analysis.InlineAnalysis import InlineAnalysis
from ..util.Stats import Gauss1D, GaussND, rebin, get_nu
from ..util.SetDefaultParameterValues import _blob_names, _blob_redshifts
from ..util.ReadData import flatten_chain, flatten_logL, flatten_blobs, \
    read_pickled_chain

try:
    import emcee
    from emcee.utils import sample_ball
except ImportError:
    pass

emcee_mpipool = False
     
try:
    from mpi4py import MPI
    rank = MPI.COMM_WORLD.rank
    size = MPI.COMM_WORLD.size
except ImportError:
    rank = 0
    size = 1
    
sqrt_twopi = np.sqrt(2 * np.pi)
    
guesses_shape_err = "If you supply guesses as 2-D array, it must have" 
guesses_shape_err += " shape (nwalkers, nparameters)!"

jitter_shape_err = "If you supply jitter as an array, it must have"
jitter_shape_err += " shape (nparameters)"

def_kwargs = {'verbose': False, 'progress_bar': False}

def _str_to_val(p, par, pvals, pars):
    """
    Convert string to parameter value.

    Parameters
    ----------
    p : str
        Name of parameter that the prior for this paramemeter is linked to.
    par : str
        Name of parameter who's prior is linked.
    pars : list
        List of values for each parameter on this step.

    Returns
    -------
    Numerical value corresponding to this linker-linkee relationship.    
    
    """
    
    # Look for populations
    m = re.search(r"\{([0-9])\}", p)

    # Single-pop model? I guess.
    if m is None:
        raise NotImplemented('This should never happen.')

    # Population ID number
    num = int(m.group(1))

    # Pop ID including curly braces
    prefix = p.split(m.group(0))[0]

    return pvals[pars.index('%s{%i}' % (prefix, num))]
        
def guesses_from_priors(pars, prior_set, nwalkers):
    """
    Generate initial position vectors for nwalkers.

    Parameters
    ----------
    pars : list 
        Names of parameters
    prior_set : PriorSet object

    nwalkers : int
        Number of walkers

    """

    guesses = []
    for i in range(nwalkers):
        draw = prior_set.draw()
        guesses.append([draw[pars[ipar]] for ipar in range(len(pars))])

    return np.array(guesses)    
        
class LogLikelihood(object):
    def __init__(self, xdata, ydata, error, parameters, is_log,
        base_kwargs, param_prior_set=None, blob_prior_set=None,
        prefix=None, blob_info=None, checkpoint_by_proc=True, timeout=None):
        """
        This is only to be inherited by another log-likelihood class.

        Parameters
        ----------

        """

        self.parameters = parameters # important that they are in order?
        self.is_log = is_log
        self.checkpoint_by_proc = checkpoint_by_proc
        
        self.base_kwargs = base_kwargs
        self.timeout = timeout
        
        if blob_info is not None:
            self.blob_names = blob_info['blob_names']
            self.blob_ivars = blob_info['blob_ivars']
            self.blob_funcs = blob_info['blob_funcs']
            self.blob_nd = blob_info['blob_nd']
            self.blob_dims = blob_info['blob_dims']
        else:
            self.blob_names = self.blob_ivars = self.blob_funcs = \
                self.blob_nd = self.blob_dims = None
        
        ##
        # Note: you might think using np.array is innocuous, but we have to be
        # a little careful below since sometimes xdata, ydata, etc. are
        # masked arrays, and casting them to regular arrays screws things up.
        ##
        
        # Not flat
        if type(xdata) is list:
            self.xdata = np.array(xdata)
        else:
            self.xdata = xdata
        
        # Flat
        if type(ydata) is list:
            self.ydata = np.array(ydata)
        else:
            self.ydata = ydata
        
        if type(error) is list:
            self.error = np.array(error)
        else:
            self.error = error
        
        self.prefix = prefix

        self.priors_P = param_prior_set
        if len(self.priors_P.params) != len(self.parameters):
            raise ValueError("The number of parameters of the priors given " +\
                             "to a loglikelihood object is not equal to " +\
                             "the number of parameters given to the object.")
        
        if blob_info is None:
            self.priors_B = PriorSet()
        elif isinstance(blob_prior_set, PriorSet):
            self.priors_B = blob_prior_set
        else:
            try:
                # perhaps the prior tuples
                # (prior, params, transformations) were given
                self.priors_B = PriorSet(prior_tuples=blob_prior_set)
            except:
                raise ValueError("The value given as the blob_prior_set " +\
                                 "argument to the initializer of a " +\
                                 "Loglikelihood could not be cast " +\
                                 "into a PriorSet.")


    def _compute_blob_prior(self, sim):
        blob_vals = {}
        for key in self.priors_B.params:
            blob_vals[key] = sim.get_blob(key)
        
        try:
            # will return 0 if there are no blobs
            return self.priors_B.log_prior(blob_vals)
        except:
            # some of the blobs were not retrieved (then they are Nones)!
            return -np.inf
    
    @property
    def blank_blob(self):
        if not hasattr(self, '_blank_blob'):
            
            if self.blob_names is None:
                self._blank_blob = []
                return []
    
            self._blank_blob = []
            for i, group in enumerate(self.blob_names):
                if self.blob_ivars[i] is None:
                    self._blank_blob.append([np.inf] * len(group))
                else:
                    if self.blob_nd[i] == 0:
                        self._blank_blob.append([np.inf] * len(group))
                    elif self.blob_nd[i] == 1:
                        arr = np.ones([len(group), self.blob_dims[i][0]])
                        self._blank_blob.append(arr * np.inf)
                    elif self.blob_nd[i] == 2:
                        dims = len(group), self.blob_dims[i][0], \
                            self.blob_dims[i][1]
                        arr = np.ones(dims)
                        self._blank_blob.append(arr * np.inf)
    
        return self._blank_blob
        
    def checkpoint(self, **kwargs):
        if self.checkpoint_by_proc:
            procid = str(rank).zfill(4)
            fn = '%s.proc%s.checkpt.pkl' % (self.prefix, procid)
            with open(fn, 'wb') as f:
                pickle.dump(kwargs, f)

class ModelFit(BlobFactory):
    def __init__(self, **kwargs):
        """
        Initialize a wrapper class for MCMC simulations.
        
        Mostly just handles setup, file I/O, parallelization.

        Optional Keyword Arguments
        --------------------------
        Anything you want based to each ares.simulations.Global21cm call.
        
        """

        self.base_kwargs = def_kwargs.copy()
        self.base_kwargs.update(kwargs)          
          
    @property
    def info(self):
        print_fit(self)      
    
    @property
    def pf(self):
        if not hasattr(self, '_pf'):    
            self._pf = self.base_kwargs
        return self._pf
    
    @pf.setter
    def pf(self, value):
        self._pf = value
        
    @property
    def blob_info(self):
        if not hasattr(self, '_blob_info'):
            self._blob_info = \
                {'blob_names': self.blob_names, 
                 'blob_ivars': self.blob_ivars,
                 'blob_funcs': self.blob_funcs,
                 'blob_nd': self.blob_nd,
                 'blob_dims': self.blob_dims}
        return self._blob_info
                                                                                  
    @property
    def loglikelihood(self):
        if not hasattr(self, '_loglikelihood'):
            raise AttributeError("Must set loglikelihood by hand!")
    
        return self._loglikelihood
            
    @loglikelihood.setter
    def loglikelihood(self, value):
        """
        Supply log-likelihood function.
        """        
        
        self._loglikelihood = value
            
    @property
    def seed(self):
        if not hasattr(self, '_seed'):
            self._seed = None

        return self._seed
        
    @seed.setter
    def seed(self, value):
        if rank > 0:
            return
        
        self._seed = value

    @property 
    def xdata(self):
        if not hasattr(self, '_xdata'):
            raise AttributeError("Must set xdata by hand!")
        return self._xdata
        
    @xdata.setter
    def xdata(self, value):
        self._xdata = value
        
    @property
    def ydata(self):
        if not hasattr(self, '_ydata'):
            raise AttributeError("Must set ydata by hand!")
        return self._ydata
        
    @ydata.setter
    def ydata(self, value):
        self._ydata = value    
    
    @property
    def error(self):
        if not hasattr(self, '_error'):    
            raise AttributeError("Must set error by hand!")
        return self._error

    @error.setter
    def error(self, value):
        """
        Can be 1-D or 2-D.
        """
        self._error = np.array(value)

    @property
    def prior_set_P(self):
        if not hasattr(self, '_prior_set_P'):
            ps = self.prior_set
            subset = PriorSet()
            for (prior, params, transforms) in ps._data:
                are_pars_P = [(par in self.parameters) for par in params]
                are_pars_P = np.array(are_pars_P)

                if np.all(are_pars_P):
                    subset.add_prior(prior, params, transforms)
                elif not np.all(are_pars_P == False):
                    raise AttributeError("Blob priors and parameter " +\
                                         "priors are coupled!")
            self._prior_set_P = subset
        return self._prior_set_P
    
    @property
    def prior_set_B(self):
        if not hasattr(self, '_prior_set_B'):
            ps = self.prior_set
            subset = PriorSet()
            for (prior, params, transforms) in ps._data:
                are_pars_B = [(par in self.all_blob_names) for par in params]
                are_pars_B = np.array(are_pars_B)
                
                if np.all(are_pars_B):
                    subset.add_prior(prior, params, transforms)
                elif not np.all(are_pars_B == False):
                    raise AttributeError("Blob priors and parameter " +\
                                         "priors are coupled!")
            self._prior_set_B = subset
        return self._prior_set_B

    @property
    def prior_set(self):
        if not hasattr(self, '_prior_set'):
            raise ValueError('Must set prior_set by hand!')

        return self._prior_set

    @prior_set.setter
    def prior_set(self, value):
        if isinstance(value, PriorSet):
            # could do more error catching but it would enforce certain
            # attributes being set before others which could complicate things
            self._prior_set = value

            # Warn user if a prior has no match in parameters or blobs
            for param in self._prior_set.params:
                if param in self.parameters:
                    continue
                if param in self.all_blob_names:
                    continue
                
                warn = ("Setting prior on %s but %s " % (param, param,)) +\
                        "not in parameters or blobs!"
            
                if size == 1:
                    raise KeyError(warn)
                else:
                    print warn
                    MPI.COMM_WORLD.Abort()
        else:
            try:
                self._prior_set = PriorSet(prior_tuples=value)
            except:
                raise ValueError("The prior_set property was set to " +\
                                 "something which was not a PriorSet " +\
                                 "and could not be cast as a PriorSet.")

    @property
    def nwalkers(self):
        if not hasattr(self, '_nw'):
            self._nw = self.Nd * 2
            
            if rank == 0:
                print "Defaulting to nwalkers=2*Nd=%i." % self._nw
            
        return self._nw
        
    @nwalkers.setter
    def nwalkers(self, value):
        self._nw = int(value)
        
    def _handler(self, signum, frame):
        raise Exception("Calculation took too long!")
    
    @property
    def timeout(self):
        if not hasattr(self, '_timeout'):
            self._timeout = None
        return self._timeout
    
    @timeout.setter
    def timeout(self, value):
        self._timeout = value
        
    @property
    def Nd(self):
        if not hasattr(self, '_Nd'):
            self._Nd = len(self.parameters)
        return self._Nd
        
    @property
    def guesses(self):
        """
        Generate initial position vectors for all walkers.
        """
        
        if hasattr(self, '_guesses'):
            return self._guesses
        
        # Set using priors
        if (not hasattr(self, '_guesses')) and hasattr(self, '_prior_set'):            
            self._guesses = guesses_from_priors(self.parameters, 
                self.prior_set, self.nwalkers)
        else:
            raise AttributeError('Must set guesses or prior_set by hand!')
                     
        return self._guesses

    @guesses.setter
    def guesses(self, value):
        """
        Initial guesses for walkers. 
        
        .. note :: You can either supply a 1-D array, representing best guess
            for each parameter AND set the ``jitter`` attribute, which is a
            fractional offset in each dimension about this best guess point. 
            OR you can supply
            
        """
        
        if rank > 0:
            return
        
        if type(value) is dict:
            guesses_tmp = np.array([value[par] for par in self.parameters])
        else:    
            guesses_tmp = np.array(value)
                    
        if guesses_tmp.ndim == 1:
            self._guesses = sample_ball(guesses_tmp, self.jitter, 
                size=self.nwalkers)
        elif guesses_tmp.ndim == 2:
            assert (guesses_tmp.shape == (self.nwalkers, len(self.parameters))), \
                guesses_shape_err
            
            self._guesses = guesses_tmp
        else:
            raise ValueError('Dunno about this shape')
                        
    # I don't know how to integrate this using the new prior system
    # Can you help, Jordan?
    #
    #def _fix_guesses(self, pos):
    #    
    #    if rank > 0:
    #        return
    #    
    #    guesses = pos.copy()
    #    
    #    # Fix parameters whose values lie outside prior space
    #    for i, par in enumerate(self.parameters):
    #        if par not in self.priors:
    #            continue
    #            
    #        if self.priors[par][0] != 'uniform':
    #            continue
    #        
    #        mi, ma = self.priors[par][1:]
    #        
    #        ok_lo = guesses[:,i] >= mi
    #        ok_hi = guesses[:,i] <= ma
    #        
    #        if np.all(ok_lo) and np.all(ok_hi):
    #            continue
    #            
    #        # Draw from uniform distribution for failed cases
    #        
    #        not_ok_lo = np.logical_not(ok_lo)
    #        not_ok_hi = np.logical_not(ok_hi)
    #        not_ok = np.logical_or(not_ok_hi, not_ok_lo)
    #        
    #        bad_mask = np.argwhere(not_ok)
    #        
    #        for j in bad_mask:
    #            #print "Fixing guess for walker %i parameter %s" % (j[0], par)
    #            guesses[j[0],i] = np.random.uniform(mi, ma)
    #            
    #    return guesses
        
    @property 
    def jitter(self):
        if not hasattr(self, '_jitter'):
            if not hasattr(self, '_jitter'):    
                raise AttributeError("Must set jitter by hand!")
        return self._jitter
            
    @jitter.setter
    def jitter(self, value):
        
        if type(value) in [int, float]:
            self._jitter = np.ones(len(self.parameters)) * value
        else:
            assert (len(value) == len(self.parameters)), jitter_shape_error 
                
            self._jitter = np.array(value)
            
    @property
    def parameters(self):
        if not hasattr(self, '_parameters'):
            if not hasattr(self, '_parameters'):    
                raise AttributeError("Must set parameters by hand!")
        return self._parameters
        
    @parameters.setter
    def parameters(self, value):
        self._parameters = value
    
    @property
    def is_log(self):
        if not hasattr(self, '_is_log'):
            self._is_log = [False] * self.Nd
        return self._is_log
          
    @is_log.setter         
    def is_log(self, value):
        if type(value) is bool:
            self._is_log = [value] * self.Nd
        else:
            self._is_log = value
            
    def prep_output_files(self, restart, clobber):
        if restart:
            pos = self._prep_from_restart(restart)
        else:
            pos = None
            self._prep_from_scratch(clobber)    
    
        return pos
    
    def _prep_from_restart(self, restart):

        prefix = self.prefix

        f = open('%s.pinfo.pkl' % prefix, 'rb')
        pars, is_log = pickle.load(f)
        f.close()

        if pars != self.parameters:
            if size > 1:
                if rank == 0:
                    print 'parameters from file dont match those supplied!'
                MPI.COMM_WORLD.Abort()
            raise ValueError('parameters from file dont match those supplied!')
        if is_log != self.is_log:
            if size > 1:
                if rank == 0:
                    print 'is_log from file dont match those supplied!'
                MPI.COMM_WORLD.Abort()
            raise ValueError('is_log from file dont match those supplied!')
                    
        f = open('%s.setup.pkl' % prefix, 'rb')
        base_kwargs = pickle.load(f)
        f.close()  
        
        f = open('%s.rinfo.pkl' % self.prefix, 'r')
        nwalkers, save_freq, steps = pickle.load(f)
        f.close()
        
        # These things CANNOT change on restart
        assert nwalkers == self.nwalkers
        assert save_freq == self.save_freq
        
        #for kwarg in base_kwargs:
        #    if type(base_kwargs[kwarg])
        #if base_kwargs != self.base_kwargs:
        #    if size > 1:
        #        if rank == 0:
        #            print 'base_kwargs from file dont match those supplied!'
        #        MPI.COMM_WORLD.Abort()
        #    raise ValueError('base_kwargs from file dont match those supplied!')   
                    
        # Start from last step in pre-restart calculation
        if self.checkpoint_append:
            chain = read_pickled_chain('%s.chain.pkl' % prefix)
        else:
<<<<<<< HEAD
            raise NotImplemented('Must specific *which* output to restart from!')
=======
            
            if type(restart) is bool:
            
                ct = 0 
                while True:
                    dd = 'dd' + str(ct).zfill(4)
                    fn = '%s.%s.chain.pkl' % (prefix, dd)
                                        
                    if os.path.exists(fn):
                        ct += 1
                        continue
                    else:
                        break
                        
                # Back up a step to file that exists
                self.ct = ct - 1    

                dd = 'dd' + str(self.ct).zfill(4)
                fn = '%s.%s.chain.pkl' % (prefix, dd)
            else:
                assert type(restart) is str, \
                    "If not True or False, restart must be filename!"
                fn = restart
                self.ct = int(fn.split('.')[-3][2:])
                 
            print "Restarting from %s." % fn
            chain = read_pickled_chain(fn)
>>>>>>> 38ff8185
            
        (nw, sf) = (self.nwalkers, self.save_freq)
        pos = chain[-(nw-1)*sf-1::sf,:]    
        
        return pos

    @property
    def checkpoint_by_proc(self):
        if not hasattr(self, '_checkpoint_by_proc'):
            self._checkpoint_by_proc = True
        return self._checkpoint_by_proc
        
    @checkpoint_by_proc.setter
    def checkpoint_by_proc(self, value):
        self._checkpoint_by_proc = value
    
    @property
    def checkpoint_append(self):
        if not hasattr(self, '_checkpoint_append'):
            self._checkpoint_append = True
        return self._checkpoint_append
    
    @checkpoint_append.setter
    def checkpoint_append(self, value):
        self._checkpoint_append = value    

    def _prep_from_scratch(self, clobber, by_proc=False):
        if rank > 0:
            return
        
        if by_proc:
            prefix_by_proc = self.prefix + '.%s' % (str(rank).zfill(3))
        else:
            prefix_by_proc = self.prefix
                
        if clobber:
            # Delete only the files made by this routine. Don't want to risk
            # deleting other files the user may have created with similar
            # naming convention!
            
            for suffix in ['logL', 'facc', 'pinfo', 'rinfo', 'setup', 'prior_set']:
                os.system('rm -f %s.%s.pkl' % (self.prefix, suffix))
            
            os.system('rm -f %s.*.fail.pkl' % self.prefix)
            os.system('rm -f %s.*.chain.*pkl' % self.prefix)
            os.system('rm -f %s.*.blob*.*pkl' % self.prefix)
            
            # Need to potentially axe a product file
            os.system('rm -f %s.fails.pkl' % self.prefix)
            os.system('rm -f %s.chain.pkl' % self.prefix)
                    
        # Each processor gets its own fail file
        f = open('%s.fail.pkl' % prefix_by_proc, 'wb')
        f.close()  
        
        # Main output: MCMC chains (flattened)
        if self.checkpoint_append:
            f = open('%s.chain.pkl' % prefix_by_proc, 'wb')
            f.close()
        
            # Main output: log-likelihood
            f = open('%s.logL.pkl' % self.prefix, 'wb')
            f.close()
        
        # Store acceptance fraction
        f = open('%s.facc.pkl' % self.prefix, 'wb')
        f.close()
        
        # File for blobs themselves
        if self.blob_names is not None and self.checkpoint_append:
            
            for i, group in enumerate(self.blob_names):
                for blob in group:
                    fntup = (prefix_by_proc, self.blob_nd[i], blob)
                    f = open('%s.blob_%id.%s.pkl' % fntup, 'wb')
                    f.close()
        
        # Parameter names and list saying whether they are log10 or not
        f = open('%s.pinfo.pkl' % self.prefix, 'wb')
        pickle.dump((self.parameters, self.is_log), f)
        f.close()
        
        # "Run" info (MCMC only)
        if hasattr(self, 'steps'):
            f = open('%s.rinfo.pkl' % self.prefix, 'wb')
            pickle.dump((self.nwalkers, self.save_freq, self.steps), f)
            f.close()
        
        # Priors!
        if hasattr(self, '_prior_set'):
            f = open('%s.prior_set.pkl' % self.prefix, 'wb')
            pickle.dump(self.prior_set, f)
            f.close()
        
        # Constant parameters being passed to ares.simulations.Global21cm
        f = open('%s.setup.pkl' % self.prefix, 'wb')
        tmp = self.base_kwargs.copy()
        to_axe = []
        for key in tmp:
            # this might be big, get rid of it
            if re.search(key, 'tau_table'):
                to_axe.append(key)
            if re.search(key, 'hmf_instance'):
                to_axe.append(key)
            if re.search(key, 'pop_psm_instance'):
                to_axe.append(key)        
        
        for key in to_axe:
            tmp[key] = None
            
        pickle.dump(tmp, f)
        del tmp
        f.close()

    def run(self, prefix, steps=1e2, burn=0, clobber=False, restart=False, 
        save_freq=500):
        """
        Run MCMC.

        Parameters
        ----------
        prefix : str
            Prefix for all output files.
        steps : int
            Number of steps to take.
        burn : int
            Number of steps to burn.
        save_freq : int
            Number of steps to take before writing data to disk.
        clobber : bool  
            Overwrite pre-existing files of the same prefix if one exists?
        restart : bool, str
            Append to pre-existing files of the same prefix if one exists?
            Can also supply the filename of the checkpoint from which to 
            restart.
            
        """
                
        self.prefix = prefix

        if os.path.exists('%s.chain.pkl' % prefix) and (not clobber):
            if not restart:
                msg = '%s exists! Remove manually, set clobber=True,' % prefix
                msg += ' or set restart=True to append.' 
                raise IOError(msg)

        if self.checkpoint_append:
            if not os.path.exists('%s.chain.pkl' % prefix) and restart:
                msg = "This can't be a restart, %s*.pkl not found." % prefix
                raise IOError(msg)

        # Initialize Pool
        if size > 1:
            self.pool = MPIPool()
            
            if not emcee_mpipool:
                self.pool.start()
            
            # Non-root processors wait for instructions until job is done,
            # at which point, they don't need to do anything below here.
            if not self.pool.is_master():

                if emcee_mpipool:
                    self.pool.wait()
                    
                sys.exit(0)

        else:
            self.pool = None

        self.steps = steps
        self.save_freq = save_freq

        # Initialize sampler
        self.sampler = emcee.EnsembleSampler(self.nwalkers,
            self.Nd, self.loglikelihood, pool=self.pool)
                
        pos = self.prep_output_files(restart, clobber)    
        
        state = None#np.random.RandomState(self.seed)
                        
        # Burn in, prep output files     
        if (burn > 0) and (not restart):
            
            if rank == 0:
                print "Starting burn-in: %s" % (time.ctime())
            
            t1 = time.time()
            pos, prob, state, blobs = \
                self.sampler.run_mcmc(self.guesses, burn, rstate0=state)
            self.sampler.reset()
            t2 = time.time()

            if rank == 0:
                print "Burn-in complete in %.3g seconds." % (t2 - t1)

            # Find maximum likelihood point
            mlpt = pos[np.argmax(prob)]

            pos = sample_ball(mlpt, np.std(pos, axis=0), size=self.nwalkers)
            #pos = self._fix_guesses(pos)
            
        elif not restart:
            pos = self.guesses
            state = None
        else:
            state = None # should this be saved and restarted?

        #
        ## MAIN CALCULATION BELOW
        #

        if rank == 0:
            print "Starting MCMC: %s" % (time.ctime())
        
        # Need to make sure we don't overwrite previous outputs in this case    
        if restart and (not self.checkpoint_append):
            ct = (self.ct + 1) * save_freq
        else:
            ct = 0
                        
        # Take steps, append to pickle file every save_freq steps
        pos_all = []; prob_all = []; blobs_all = []
        for pos, prob, state, blobs in self.sampler.sample(pos, 
            iterations=steps, rstate0=state, storechain=False):
            
            # Only the rank 0 processor ever makes it here
            
            # If we're saving each checkpoint to its own file, this is the
            # identifier to use in the filename
            dd = 'dd' + str(ct / save_freq).zfill(4)
            
            # Increment counter
            ct += 1
            
            pos_all.append(pos.copy())
            prob_all.append(prob.copy())
            blobs_all.append(blobs)

            if ct % save_freq != 0:
                continue

            # Remember that pos.shape = (nwalkers, ndim)
            # So, pos_all has shape = (nsteps, nwalkers, ndim)

            data = [flatten_chain(np.array(pos_all)),
                    flatten_logL(np.array(prob_all)),
                    blobs_all]

            # The flattened version of pos_all has 
            # shape = (save_freq * nwalkers, ndim)

            for i, suffix in enumerate(['chain', 'logL', 'blobs']):

                if self.checkpoint_append:
                    mode = 'ab'
                else:
                    mode = 'wb'
                    
                # Blobs
                if suffix == 'blobs':
                    if self.blob_names is None:
                        continue
                    self.save_blobs(data[i], dd=dd)
                # Other stuff
                else:
                    if self.checkpoint_append:
                        fn = '%s.%s.pkl' % (prefix, suffix)
                    else:
                        fn = '%s.%s.%s.pkl' % (prefix, dd, suffix)
                    with open(fn, mode) as f:
                        pickle.dump(data[i], f)
                    
            # This is a running total already so just save the end result 
            # for this set of steps
            f = open('%s.facc.pkl' % prefix, 'ab')
            pickle.dump(self.sampler.acceptance_fraction, f)
            f.close()

            if self.checkpoint_append:
                print "Checkpoint #%i: %s" % (ct / save_freq, time.ctime())
            else:
                print "Wrote %s.%s.*.pkl: %s" % (prefix, dd, time.ctime())

            del data, pos_all, prob_all, blobs_all
            gc.collect()

            # Delete chain, logL, etc., to be conscious of memory
            self.sampler.reset()

            pos_all = []; prob_all = []; blobs_all = []

        if self.pool is not None and emcee_mpipool:
            self.pool.close()
        elif self.pool is not None:
            self.pool.stop()

        if rank == 0:
            print "Finished on %s" % (time.ctime())
    
    def save_blobs(self, blobs, uncompress=True, prefix=None, dd=None):
        """
        Write blobs to disk.
        
        Parameters
        ----------
        blobs : list

        uncompress : bool
            True for MCMC, False for model grids.
        """
        
        if prefix is None:
            prefix = self.prefix
                
        # Number of steps taken between the last checkpoint and this one
        blen = len(blobs)
        # Usually this will just be = save_freq
        
        # Weird shape: must re-organize a bit
        # First, get rid of # walkers dimension and compress
        # the # of steps dimension
        if uncompress:
            blobs_now = []
            for k in range(blen):
                blobs_now.extend(blobs[k])
        else:
            blobs_now = blobs
        # We're saving one file per blob
        # The shape of the array will be just blob_nd

        for j, group in enumerate(self.blob_names):
            for k, blob in enumerate(group):
                to_write = []
                for l in range(self.nwalkers * blen):  
                    # indices: walkers*steps, blob group, blob
                    barr = blobs_now[l][j][k]
                    to_write.append(barr)   

                if self.checkpoint_append:
                    mode = 'ab'
                    bfn = '%s.blob_%id.%s.pkl' \
                        % (prefix, self.blob_nd[j], blob)
                else:
                    mode = 'wb'
                    bfn = '%s.%s.blob_%id.%s.pkl' \
                        % (prefix, dd, self.blob_nd[j], blob)        
                    
                    assert dd is not None, "checkpoint_append=False but no DDID!"        
                            
                with open(bfn, mode) as f:
                    pickle.dump(np.array(to_write), f) 
                    
                       <|MERGE_RESOLUTION|>--- conflicted
+++ resolved
@@ -622,12 +622,6 @@
                     
         # Start from last step in pre-restart calculation
         if self.checkpoint_append:
-            chain = read_pickled_chain('%s.chain.pkl' % prefix)
-        else:
-<<<<<<< HEAD
-            raise NotImplemented('Must specific *which* output to restart from!')
-=======
-            
             if type(restart) is bool:
             
                 ct = 0 
@@ -654,7 +648,6 @@
                  
             print "Restarting from %s." % fn
             chain = read_pickled_chain(fn)
->>>>>>> 38ff8185
             
         (nw, sf) = (self.nwalkers, self.save_freq)
         pos = chain[-(nw-1)*sf-1::sf,:]    
