"""

ModelFit.py

Author: Jordan Mirocha
Affiliation: University of Colorado at Boulder
Created on: Mon May 12 14:01:29 MDT 2014

Description: 

"""

import numpy as np
from ..util.Stats import get_nu
from ..util.PrintInfo import print_fit
from ..physics.Constants import nu_0_mhz
import gc, os, sys, copy, types, time, re
<<<<<<< HEAD
from ..analysis import MultiPhaseMedium as anlG21
=======
from ..analysis import Global21cm as anlG21
>>>>>>> 3484466c
from ..simulations import Global21cm as simG21
from ..util.Stats import Gauss1D, GaussND, rebin
from ..analysis.TurningPoints import TurningPoints
from ..analysis.InlineAnalysis import InlineAnalysis
from ..util.SetDefaultParameterValues import _blob_names, _blob_redshifts
from ..util.ReadData import flatten_chain, flatten_logL, flatten_blobs, \
    read_pickled_chain

try:
    from scipy.spatial import KDTree
    from scipy.interpolate import interp1d
except ImportError:
    pass
    
#try:
#    import cPickle as pickle
#except:
import pickle    

try:
    import emcee
except ImportError:
    pass

emcee_mpipool = False
try:
    from mpi_pool import MPIPool
except ImportError:
    try:
        from emcee.utils import MPIPool
        emcee_mpipool = True    
    except ImportError:
        pass
     
try:
    import h5py
except ImportError:
    pass

try:
    from mpi4py import MPI
    rank = MPI.COMM_WORLD.rank
    size = MPI.COMM_WORLD.size
except ImportError:
    rank = 0
    size = 1

nearest = lambda x, points: KDTree(points, leafsize=1e7).query(x)
    
# Uninformative prior
uninformative = lambda x, mi, ma: 1.0 if (mi <= x <= ma) else 0.0

# Gaussian prior
gauss1d = lambda x, mu, sigma: np.exp(-0.5 * (x - mu)**2 / sigma**2)

def_kwargs = {'track_extrema': 1, 'verbose': False, 'progress_bar': False,
    'one_file_per_blob': True}

def _str_to_val(p, par, pvals, pars):
    """
    Convert string to parameter value.
    
    Parameters
    ----------
    p : str
        Name of parameter that the prior for this paramemeter is linked to.
    par : str
        Name of parameter who's prior is linked.
    pars : list
        List of values for each parameter on this step.
        
    Returns
    -------
    Numerical value corresponding to this linker-linkee relationship.    
    
    """
    
    # Look for populations
    m = re.search(r"\{([0-9])\}", p)

    # Single-pop model? I guess.
    if m is None:
        raise NotImplemented('This should never happen.')

    # Population ID number
    num = int(m.group(1))

    # Pop ID including curly braces
    prefix = p.split(m.group(0))[0]

    return pvals[pars.index('%s{%i}' % (prefix, num))]

class logprior:
    def __init__(self, priors, parameters):
        self.pars = parameters  # just names *in order*
        self.priors = priors

        if priors:
            self.prior_len = [len(self.priors[par]) for par in self.pars]

    def __call__(self, pars):
        """
        Compute log-likelihood of given model.
        """

        if not self.priors:
            return -np.inf

        logL = 0.0
        for i, par in enumerate(self.pars):
            val = pars[i]

            ptype = self.priors[self.pars[i]][0]
            if self.prior_len[i] == 3:
                p1, p2 = self.priors[self.pars[i]][1:]
            else:
                p1, p2, red = self.priors[self.pars[i]][1:]                

            # Figure out if this prior is linked to others
            if type(p1) is str:
                tmp = p1
                p1 = _str_to_val(p1, par, pars, self.pars)
            if type(p2) is str:
                p2 = _str_to_val(p2, par, pars, self.pars)
                
            # Uninformative priors
            if ptype == 'uniform':
                logL -= np.log(uninformative(val, p1, p2))
            # Gaussian priors
            elif ptype == 'gaussian':
                logL -= np.log(gauss1d(val, p1, p2))
            else:
                raise ValueError('Unrecognized prior type: %s' % ptype)

        return logL
        
class loglikelihood:
    def __init__(self, steps, parameters, is_log, mu, errors,
        base_kwargs, nwalkers, priors={}, errmap=None, errunits=None, 
        prefix=None, fit_signal=False, fit_turning_points=True,
        burn=False, blob_names=None, blob_redshifts=None, 
        frequency_channels=None):
        """
        Computes log-likelihood at given step in MCMC chain.

        Parameters
        ----------

        """

        self.parameters = parameters # important that they are in order?
        self.is_log = is_log

        self.base_kwargs = base_kwargs
        self.nwalkers = nwalkers

        self.burn = burn
        self.prefix = prefix   
        self.fit_signal = fit_signal
        if frequency_channels is not None:
            self.signal_z = nu_0_mhz / frequency_channels - 1.
        self.fit_turning_points = fit_turning_points     

        self.blob_names = blob_names
        self.blob_redshifts = blob_redshifts
        
        # Setup binfo pkl file
        self._prep_binfo()

        # Sort through priors        
        priors_P = {}   # parameters
        priors_B = {}   # blobs

        p_pars = []
        b_pars = []
        for key in priors:
            # Priors on model parameters
            if len(priors[key]) == 3:
                p_pars.append(key)
                priors_P[key] = priors[key]

            elif len(priors[key]) == 4:
                b_pars.append(key)
                priors_B[key] = priors[key]
            
            # Should set up a proper Warnings module for this sort of thing
            if key == 'tau_e' and len(priors[key]) != 4:
                if rank == 0:
                    print 'Must supply redshift for prior on %s!' % key
                MPI.COMM_WORLD.Abort()

        self.logprior_P = logprior(priors_P, self.parameters)
        self.logprior_B = logprior(priors_B, b_pars)

        self.mu = mu
        self.errors = errors

        self.is_cov = False        
        if len(self.errors.shape) > 1:
            self.is_cov = True
            self.Dcov = np.linalg.det(self.errors)
            self.icov = np.linalg.inv(self.errors)
            
        self.errmap = errmap
        self.errunits = errunits

    @property
    def blank_blob(self):
        if not hasattr(self, '_blank_blob'):

            tup = tuple(np.ones(len(self.blob_names)) * np.inf)
            self._blank_blob = []
            for i in range(len(self.blob_redshifts)):
                self._blank_blob.append(tup)

        return np.array(self._blank_blob)
        
    def _prep_binfo(self):
        if rank > 0:
            return
        
        # Outputs for arbitrary meta-data blobs
        
        # Blob names and list of redshifts at which to track them
        f = open('%s.binfo.pkl' % self.prefix, 'wb')
        pickle.dump((self.blob_names, self.blob_redshifts), f)
        f.close()    
        
    def __call__(self, pars, blobs=None):
        """
        Compute log-likelihood for model generated via input parameters.

        Returns
        -------
        Tuple: (log likelihood, blobs)

        """

        kwargs = {}
        fg_kwargs = {}
        for i, par in enumerate(self.parameters):
            
            if par[0:2] == 'fg':
                save = fg_kwargs
            else:
                save = kwargs
            
            if self.is_log[i]:
                save[par] = 10**pars[i]
            else:
                save[par] = pars[i]

        # Apply prior on model parameters first (dont need to generate signal)
        lp = self.logprior_P(pars)
        if not np.isfinite(lp):
            return -np.inf, self.blank_blob

        # Run a model and retrieve turning points
        kw = self.base_kwargs.copy()
        kw.update(kwargs)

        try:
            sim = simG21(**kw)
            sim.run()
            
            tps = sim.turning_points
                    
        # Timestep weird (happens when xi ~ 1)
        except SystemExit:
            
            sim.run_inline_analysis()
            tps = sim.turning_points
                 
        # most likely: no (or too few) turning pts
        except ValueError:                     
            # Write to "fail" file
            if not self.burn:
                f = open('%s.fail.%s.pkl' % (self.prefix, str(rank).zfill(3)), 'ab')
                pickle.dump(kwargs, f)
                f.close()
                            
            del sim, kw, f
            gc.collect()
        
            return -np.inf, self.blank_blob
                
        # Apply priors to blobs
        blob_vals = []
        for key in self.logprior_B.priors:

            if not hasattr(sim, 'blobs'):
                break
            
            z = self.logprior_B.priors[key][3]

            i = self.blob_names.index(key) 
            j = self.blob_redshifts.index(z)

            val = sim.blobs[j,i]
            
            blob_vals.append(val)    

        if blob_vals:
            lp -= self.logprior_B(blob_vals)         

            # emcee will crash if this returns NaN
            if np.isnan(lp):
                return -np.inf, self.blank_blob

        if hasattr(sim, 'blobs'):
            blobs = sim.blobs
        else:
            blobs = self.blank_blob    

        if (not self.fit_turning_points) and (not self.fit_signal):
            del sim, kw
            gc.collect()
            return lp, blobs

        # Compute the likelihood if we've made it this far
        
        if self.fit_signal:
            
            xarr = np.interp(self.signal_z, sim.history['z'][-1::-1],
                sim.history['dTb'][-1::-1])
                
        elif self.fit_turning_points: 
            # Fit turning points    
            xarr = []
            
            # Convert frequencies to redshift, temperatures to K
            for element in self.errmap:
                tp, i = element            
            
                # Models without turning point B, C, or D get thrown out.
                if tp not in tps:
                    del sim, kw
                    gc.collect()
            
                    return -np.inf, self.blank_blob
            
                if i == 0 and self.errunits[0] == 'MHz':
                    xarr.append(nu_0_mhz / (1. + tps[tp][i]))
                else:
                    xarr.append(tps[tp][i])
                       
            # Values of current model that correspond to mu vector
            xarr = np.array(xarr)
                    
        if np.any(np.isnan(xarr)):
            return -np.inf, self.blank_blob
        
        # Compute log-likelihood, including prior knowledge
        if self.is_cov:
            a = (xarr - self.mu).T
            b = np.dot(self.icov, xarr - self.mu)
            
            logL = lp - 0.5 * np.dot(a, b)

        else:
            logL = lp \
                - np.sum((xarr - self.mu)**2 / 2. / self.errors**2)
                        
        if blobs.shape != self.blank_blob.shape:
            raise ValueError('Shape mismatch between requested blobs and actual blobs!')    
            
        del sim, kw
        gc.collect()
        
        return logL, blobs

class ModelFit(object):
    def __init__(self, **kwargs):
        """
        Initialize a class for fitting the turning points in the global
        21-cm signal.

        Optional Keyword Arguments
        --------------------------
        Anything you want based to each ares.simulations.Global21cm call.
        
        """

        self.base_kwargs = def_kwargs.copy()
        self.base_kwargs.update(kwargs)

        if 'auto_generate_blobs' in self.base_kwargs:            
            if self.base_kwargs['auto_generate_blobs']:
                kw = self.base_kwargs.copy()
                            
                sim = simG21(**kw)
                anl = InlineAnalysis(sim)
                
                self.blob_names, self.blob_redshifts = \
                    anl.generate_blobs()
                
                del sim, anl
                gc.collect()
                
                self.base_kwargs['inline_analysis'] = \
                    (self.blob_names, self.blob_redshifts)
                self.base_kwargs['auto_generate_blobs'] = False
        else:
                
            if 'inline_analysis' in self.base_kwargs and \
                (not hasattr(self, 'blob_names')):
                self.blob_names, self.blob_redshifts = \
                    self.base_kwargs['inline_analysis']
            
            elif (not hasattr(self, 'blob_names')):
                self.blob_names = _blob_names
                self.blob_redshifts = _blob_redshifts
            
            self.base_kwargs['inline_analysis'] = \
                (self.blob_names, self.blob_redshifts)
                
        TPs = 0
        for z in self.blob_redshifts:
            if z in list('BCD'):
                TPs += 1
                
        assert TPs > 0, 'Fitting won\'t work if no turning points are provided.'
            
        self.one_file_per_blob = self.base_kwargs['one_file_per_blob']        
            
    @property
    def error(self):
        if not hasattr(self, '_error'):
            raise AttributeError('Must run `set_error`!')
        
        return self._error
        
    @property
    def measurement_map(self):
        """
        A list containing pairs of the form (<Turning Point>, <0 or 1>), for
        each element of the mu vector. The <Turning Point> element should be
        'B', 'C', or 'D', while the <0 or 1> refer to redshift and brightness
        temperature, respectively.
        
        If mu is not supplied, these represent a map for the second
        dimension of a flattened MCMC chain.
        """
        if not hasattr(self, '_measurement_map'):
            self._measurement_map = \
                [('B', 0), ('C', 0), ('D', 0),
                 ('B', 1), ('C', 1), ('D', 1)]
            
            if hasattr(self, '_mu'):
                del self._mu

        return self._measurement_map

    @measurement_map.setter
    def measurement_map(self, value):
         self._measurement_map = value 

    @property
    def measurement_units(self):
        """
        A two-element tuple containing units assumed for measurements.
        
        By measurements, we mean the units of the mean and 1-D errors 
        (or chain) supplied. ares.simulations.Global21cm will always return
        turning points in redshift and mK units.
        
        First element is MHz or redshift, second is mK or K.
        """
        if not hasattr(self, '_measurement_units'):
            self._measurement_units = ('redshift', 'mK')
    
        return self._measurement_units
    
    @measurement_units.setter
    def measurement_units(self, value):
        self._measurement_units = value
                 
    @property
    def mu(self):
        if not hasattr(self, '_mu'):
            if hasattr(self, '_turning_points'):
                self._mu = []
                for tp, i in self.measurement_map:
                    self._mu.append(self._turning_points[tp][i])
            else:
                self._mu = None
            
        return self._mu    
            
    @mu.setter
    def mu(self, value):
        """
        Set turning point positions.
        
        Parameters
        ----------
        value : np.ndarray, ares.analysis.Global21cm instance
            Array corresponding to measurement_map or analysis class instance.
            
        """
                
        if type(value) is dict:
            self._turning_points = value
        else:    
            self._mu = value        
            
    def set_error(self, error1d=None, cov=None, nu=0.68):
        """
        Set errors to be used in likelihood calculation.

        Parameters
        ----------
        error1d : np.ndarray
            Array of nu-sigma error bars on turnings points
        cov : np.ndarray
            Covariance matrix
        nu : float
            Confidence contour the errors correspond to.

        Sets
        ----
        Attribute `_error`.

        """

        if error1d is not None:
            
            # Convert to 1-sigma errors
            err = []
            for val in error1d:
                err.append(get_nu(val, nu_in=nu, nu_out=0.68))

            self._error = np.array(err)

        elif cov is not None:
            self._error = cov
        
    @property
    def priors(self):
        if not hasattr(self, '_priors'):
            raise ValueError('Must set priors (set_priors)!')

        return self._priors

    @priors.setter
    def priors(self, value):
        self._priors = value
    
    def _check_for_conflicts(self):
        """
        Hacky at the moment. Preventative measure against is_log=True for
        spectrum_logN. Could generalize.
        """
        for i, element in enumerate(self.parameters):
            if re.search('spectrum_logN', element):
                if self.is_log[i]:
                    raise ValueError('spectrum_logN is already logarithmic!')
    
    @property
    def nwalkers(self):
        if not hasattr(self, '_nw'):
            self._nw = self.Nd * 2
            
            if rank == 0:
                print "Set nwalkers=%i." % self._nw
            
        return self._nw
        
    @nwalkers.setter
    def nwalkers(self, value):
        self._nw = value
    
    @property
    def guesses(self):
        """
        Generate initial position vectors for all walkers.
        """
        
        if not hasattr(self, '_guesses'):
            
            self._guesses = []
            for i in range(self.nwalkers):
                
                p0 = []
                to_fix = []
                for j, par in enumerate(self.parameters):

                    if par in self.priors:
                        
                        dist, lo, hi = self.priors[par]
                        
                        # Fix if tied to other parameter
                        if (type(lo) is str) or (type(hi) is str):                            
                            to_fix.append(par)
                            p0.append(None)
                            continue
                            
                        if dist == 'uniform':
                            val = np.random.rand() * (hi - lo) + lo
                        else:
                            val = np.random.normal(lo, scale=hi)
                    else:
                        raise ValueError('No prior for %s' % par)

                    # Save
                    p0.append(val)
                    
                # If some priors are linked, correct for that
                for par in to_fix:
                    
                    dist, lo, hi = self.priors[par]
                    
                    if type(lo) is str:
                        lo = p0[self.parameters.index(lo)]
                    else:    
                        hi = p0[self.parameters.index(hi)]
                    
                    if dist == 'uniform':
                        val = np.random.rand() * (hi - lo) + lo
                    else:
                        val = np.random.normal(lo, scale=hi)
                    
                    k = self.parameters.index(par)
                    p0[k] = val
                
                self._guesses.append(p0)
        
            self._guesses = np.array(self._guesses)
        
        return self._guesses
        
    def _fix_guesses(self):
        pass    
        
    @guesses.setter
    def guesses(self, value):
        self._guesses = value
                        
    def set_axes(self, parameters, is_log=True):
        """
        Set axes of parameter space to explore.
        
        Parameters
        ----------
        parameters : list
            List of parameters to vary in fit.
        is_log : bool, list
            Explore log10 parameter space?
            
        """
        
        self.parameters = parameters
        self.Nd = len(self.parameters)
        
        if type(is_log) is bool:
            self.is_log = [is_log] * self.Nd
        else:
            self.is_log = is_log
        
    def set_cov(self, cov):
        self.cov = np.diag(cov)
        
    @property
    def data(self):
        if not hasattr(self, '_data'):
            self._data = None
    
        return self._data
    
    @data.setter
    def data(self, value):
        self._data = value    
        
    def tight_ball(self, pos, prob):
        # emcee has something like this already, should probably just use that
        
        # Set new initial position to region of high likelihood
        imaxL = np.argsort(prob)[-1::-1]
                    
        pvec = []
        for i in range(self.nwalkers / 4):
            if np.isinf(imaxL[i]):
                break
                
            pvec.append(pos[imaxL[i]])
        
        pvec = np.array(pvec)
                    
        ball_prior = {}
        for j, par in enumerate(self.parameters):
            ball_prior[par] = \
                ['gaussian', pvec[:,j].mean(), pvec[:,j].std()]

        guesses = []
        for i in range(self.nwalkers):

            p0 = []
            for j, par in enumerate(self.parameters):

                dist, lo, hi = ball_prior[par]

                if dist == 'uniform':
                    val = np.random.rand() * (hi - lo) + lo
                else:
                    val = np.random.normal(lo, scale=hi)

                p0.append(val)

            guesses.append(p0)

        return np.array(guesses)    

    def run(self, prefix, steps=1e2, burn=0, clobber=False, restart=False, 
        save_freq=500, fit_signal=False, fit_turning_points=True,
        frequency_channels=None):
        """
        Run MCMC.

        Parameters
        ----------
        prefix : str
            Prefix for all output files.
        steps : int
            Number of steps to take.
        burn : int
            Number of steps to burn.
        save_freq : int
            Number of steps to take before writing data to disk.
        clobber : bool  
            Overwrite pre-existing files of the same prefix if one exists?
        restart : bool
            Append to pre-existing files of the same prefix if one exists?
        fit_turning_points : bool
            If False, merely explore prior space.
        frequency_channels : np.ndarray
            Frequencies corresponding to 'mu' values if fit_signal=True.

        """

        self._check_for_conflicts()

        self.prefix = prefix

        if os.path.exists('%s.chain.pkl' % prefix) and (not clobber):
            if not restart:
                raise IOError('%s exists! Remove manually, set clobber=True, or set restart=True to append.' 
                    % prefix)

        if not os.path.exists('%s.chain.pkl' % prefix) and restart:
            raise IOError("This can't be a restart, %s*.pkl not found." % prefix)

        print_fit(self, steps=steps, burn=burn, fit_TP=fit_turning_points)

        if fit_signal:
            pass
        elif len(self.error.shape) == 1:
            assert len(self.error) == len(self.measurement_map)
        else:
            assert len(np.diag(self.error)) == len(self.measurement_map)

        if size > 1:
            self.pool = MPIPool()
            
            if not emcee_mpipool:
                self.pool.start()
            
            # Non-root processors wait for instructions until job is done,
            # at which point, they don't need to do anything below here.
            if not self.pool.is_master():
                
                if emcee_mpipool:
                    self.pool.wait()
                    
                sys.exit(0)

        else:
            self.pool = None

        self.loglikelihood = loglikelihood(steps, self.parameters, self.is_log, 
            self.mu, self.error, self.base_kwargs,
            self.nwalkers, self.priors,
            self.measurement_map, self.measurement_units, prefix=self.prefix,
            fit_signal=fit_signal,
            fit_turning_points=fit_turning_points,
            blob_names=self.blob_names,
            frequency_channels=frequency_channels,
            blob_redshifts=self.blob_redshifts)
            
        self.sampler = emcee.EnsembleSampler(self.nwalkers,
            self.Nd, self.loglikelihood, pool=self.pool)
                
        if burn > 0 and not restart:
            t1 = time.time()
            pos, prob, state, blobs = self.sampler.run_mcmc(self.guesses, burn)
            self.sampler.reset()
            t2 = time.time()

            if rank == 0:
                print "Burn-in complete in %.3g seconds." % (t2 - t1)

            pos = self.tight_ball(pos, prob)
        else:
            pos = self.guesses
            state = None

        # Check to see if things match
        if restart:
            f = open('%s.pinfo.pkl' % prefix, 'rb')
            pars, is_log = pickle.load(f)
            f.close()
                                                
            if pars != self.parameters:
                if size > 1:
                    if rank == 0:
                        print 'parameters from file dont match those supplied!'
                    MPI.COMM_WORLD.Abort()
                raise ValueError('parameters from file dont match those supplied!')
            if is_log != self.is_log:
                if size > 1:
                    if rank == 0:
                        print 'is_log from file dont match those supplied!'
                    MPI.COMM_WORLD.Abort()
                raise ValueError('is_log from file dont match those supplied!')
                        
            f = open('%s.setup.pkl' % prefix, 'rb')
            base_kwargs = pickle.load(f)
            f.close()  
            
            if base_kwargs != self.base_kwargs:
                if size > 1:
                    if rank == 0:
                        print 'base_kwargs from file dont match those supplied!'
                    MPI.COMM_WORLD.Abort()
                raise ValueError('base_kwargs from file dont match those supplied!')            
                        
            # Start from last step in pre-restart calculation
            chain = read_pickled_chain('%s.chain.pkl' % prefix)
            
            pos = chain[-self.nwalkers:,:]
                        
        # Setup output file
        else:
            
            # Each processor gets its own fail file
            for i in range(size):
                f = open('%s.fail.%s.pkl' % (prefix, str(i).zfill(3)), 'wb')
                f.close()  

            # Main output: MCMC chains (flattened)
            f = open('%s.chain.pkl' % prefix, 'wb')
            f.close()
            
            # Main output: log-likelihood
            f = open('%s.logL.pkl' % prefix, 'wb')
            f.close()
            
            # Store acceptance fraction
            f = open('%s.facc.pkl' % prefix, 'wb')
            f.close()
            
            # File for blobs themselves
            if self.one_file_per_blob:
                for blob in self.blob_names:
                    f = open('%s.subset.%s.pkl' % (prefix, blob), 'wb')
                    f.close()
            else:
                f = open('%s.blobs.pkl' % prefix, 'wb')
                f.close()
            
            # Blob-info "binfo" file will be written by likelihood
            
            # Parameter names and list saying whether they are log10 or not
            f = open('%s.pinfo.pkl' % prefix, 'wb')
            pickle.dump((self.parameters, self.is_log), f)
            f.close()

            # Constant parameters being passed to ares.simulations.Global21cm
            f = open('%s.setup.pkl' % prefix, 'wb')
            tmp = self.base_kwargs.copy()
            to_axe = []
            for key in tmp:
                if re.search(key, 'tau_table'):
                    to_axe.append(key)
            for key in to_axe:
                del tmp[key] # this might be big, get rid of it
            pickle.dump(tmp, f)
            del tmp
            f.close()

        # Take steps, append to pickle file every save_freq steps
        ct = 0
        pos_all = []; prob_all = []; blobs_all = []
        for pos, prob, state, blobs in self.sampler.sample(pos, 
            iterations=steps, rstate0=state, storechain=False):
                        
            # Only the rank 0 processor ever makes it here
            ct += 1
                                                
            pos_all.append(pos.copy())
            prob_all.append(prob.copy())
            blobs_all.append(blobs)
            
            if ct % save_freq != 0:
                continue

            # Remember that pos.shape = (nwalkers, ndim)
            # So, pos_all has shape = (nsteps, nwalkers, ndim)

            data = [flatten_chain(np.array(pos_all)),
                    flatten_logL(np.array(prob_all)),
                    flatten_blobs(np.array(blobs_all))]

            for i, suffix in enumerate(['chain', 'logL', 'blobs']):
                fn = '%s.%s.pkl' % (prefix, suffix)

                # Skip blobs if there are none being tracked
                if blobs_all == [{}] * len(blobs_all):
                    continue
                
                if suffix == 'blobs':
                    if self.one_file_per_blob:
                        for j, blob in enumerate(self.blob_names):
                            barr = np.array(data[i])[:,:,j]
                            bfn = '%s.subset.%s.pkl' % (self.prefix, blob)
                            with open(bfn, 'ab') as f:
                                pickle.dump(barr, f)                        
                    else:
                        with open('%s.blobs.pkl' % self.prefix, 'ab') as f:
                            pickle.dump(data[i], f)
                    
                    continue

                f = open(fn, 'ab')
                pickle.dump(data[i], f)
                f.close()

            # This is a running total already so just save the end result 
            # for this set of steps
            f = open('%s.facc.pkl' % prefix, 'ab')
            pickle.dump(self.sampler.acceptance_fraction, f)
            f.close()

            print "Checkpoint: %s" % (time.ctime())

            del data, f, pos_all, prob_all, blobs_all
            gc.collect()

            # Delete chain, logL, etc., to be conscious of memory
            self.sampler.reset()

            pos_all = []; prob_all = []; blobs_all = []

        if self.pool is not None and emcee_mpipool:
            self.pool.close()
        elif self.pool is not None:
            self.pool.stop()

        if rank == 0:
            print "Finished on %s" % (time.ctime())
    
        #if size > 1:
        #    MPI.Finalize()
            
    <|MERGE_RESOLUTION|>--- conflicted
+++ resolved
@@ -15,11 +15,7 @@
 from ..util.PrintInfo import print_fit
 from ..physics.Constants import nu_0_mhz
 import gc, os, sys, copy, types, time, re
-<<<<<<< HEAD
-from ..analysis import MultiPhaseMedium as anlG21
-=======
 from ..analysis import Global21cm as anlG21
->>>>>>> 3484466c
 from ..simulations import Global21cm as simG21
 from ..util.Stats import Gauss1D, GaussND, rebin
 from ..analysis.TurningPoints import TurningPoints
