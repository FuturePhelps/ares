--- conflicted
+++ resolved
@@ -778,35 +778,14 @@
             # Delete only the files made by this routine. Don't want to risk
             # deleting other files the user may have created with similar
             # naming convention!
-<<<<<<< HEAD
-
             # These suffixes are always the same
             for suffix in ['logL', 'chain', 'facc', 'pinfo', 'rinfo', 
                 'binfo', 'setup', 'prior_set', 'load', 'fail', 'timeout']:
-=======
-            for suffix in ['logL', 'facc', 'pinfo', 'rinfo', 'binfo', 'setup',\
-                'prior_set']:
->>>>>>> 7d454d29
                 os.system('rm -f %s.%s.pkl' % (self.prefix, suffix))
                 os.system('rm -f %s.*.%s.pkl' % (self.prefix, suffix))
-            
-<<<<<<< HEAD
             # These suffixes have their own suffixes
             os.system('rm -f %s.blob_*.pkl' % self.prefix)
             os.system('rm -f %s.*.blob_*.pkl' % self.prefix)
-            
-=======
-            os.system('rm -f %s.*.fail.pkl' % self.prefix)
-            os.system('rm -f %s.*.chain.*pkl' % self.prefix)
-            os.system('rm -f %s.*.logL.*pkl' % self.prefix)
-            os.system('rm -f %s.*.blob*.*pkl' % self.prefix)
-            
-            # Need to potentially axe a product file
-            os.system('rm -f %s.fails.pkl' % self.prefix)
-            os.system('rm -f %s.chain.pkl' % self.prefix)
-            os.system('rm -f %s.rstate.pkl' % self.prefix)
-                    
->>>>>>> 7d454d29
         # Each processor gets its own fail file
         f = open('%s.fail.pkl' % prefix_by_proc, 'wb')
         f.close()
@@ -972,7 +951,6 @@
                 self.sampler.run_mcmc(self.guesses, burn, rstate0=state)
             t2 = time.time()
 
-<<<<<<< HEAD
             print "Burn-in complete in %.3g seconds." % (t2 - t1)
 
             # Save burn-in
@@ -999,14 +977,6 @@
 
             pos = sample_ball(mlpt, np.std(pos, axis=0), size=self.nwalkers)
             #pos = self._fix_guesses(pos)
-=======
-            if rank == 0:
-                print "Burn-in complete in %.3g seconds." % (t2 - t1)
-                #if not hasattr(self, '_guesses_prior_set'):
-                #    # Find maximum likelihood point
-                #    mlpt = pos[np.argmax(prob)]
-                #    pos = self._adjust_guesses(pos, mlpt)
->>>>>>> 7d454d29
             
             self.sampler.reset()
             
