"""

MCMC.py

Author: Jordan Mirocha
Affiliation: University of Colorado at Boulder
Created on: Fri Oct 23 19:02:38 PDT 2015

Description: 

"""

from __future__ import print_function
import numpy as np
from ..util import get_hg_rev
from ..util.Stats import get_nu
from ..util.MPIPool import MPIPool
from ..util.PrintInfo import print_fit
from ..physics.Constants import nu_0_mhz
from ..util.Warnings import not_a_restart
from ..util.ParameterFile import par_info
import gc, os, sys, copy, types, time, re, glob
from ..analysis import Global21cm as anlG21
from types import FunctionType#, InstanceType # InstanceType not in Python3
from ..analysis.BlobFactory import BlobFactory
from ..analysis.TurningPoints import TurningPoints
from ..analysis.InlineAnalysis import InlineAnalysis
from ..util.Stats import Gauss1D, GaussND, rebin, get_nu
from ..util.Pickling import read_pickle_file, write_pickle_file
from ..util.SetDefaultParameterValues import _blob_names, _blob_redshifts
from ..util.ReadData import flatten_chain, flatten_logL, flatten_blobs, \
    read_pickled_chain, read_pickled_logL

import os
import time
#import psutil
#
#ps = psutil.Process(os.getpid())
#
#def write_memory(checkpt):
#    t = time.time()
#    #mem = psutil.virtual_memory().active / 1e9
#    mem = ps.memory_info().rss / 1e6
#    
#    with open('memory.txt', 'a') as f:
#        f.write("{} {} {} {}\n".format(t, mem, rank, checkpt))

try:
    from distpy import DistributionSet
except ImportError:
    pass

try:
    import emcee
    from emcee.utils import sample_ball
except ImportError:
    pass

emcee_mpipool = False

try:
    from mpi4py import MPI
    rank = MPI.COMM_WORLD.rank
    size = MPI.COMM_WORLD.size
except ImportError:
    rank = 0
    size = 1
    
try:
    import multiprocessing
except ImportError:
    pass
    
sqrt_twopi = np.sqrt(2 * np.pi)
    
guesses_shape_err = "If you supply guesses as 2-D array, it must have" 
guesses_shape_err += " shape (nwalkers, nparameters)!"

jitter_shape_err = "If you supply jitter as an array, it must have"
jitter_shape_err += " shape (nparameters)"

def_kwargs = {'verbose': False, 'progress_bar': False}

def checkpoint(prefix, is_blobs=False, checkpoint_by_proc=True, 
    **kwargs):
    if checkpoint_by_proc:
        procid = str(rank).zfill(3)

        # Save parameters
        if not is_blobs:
            fn = '{0!s}.{1!s}.checkpt.pkl'.format(prefix, procid)
            write_pickle_file(kwargs, fn, ndumps=1, open_mode='w',
                safe_mode=False, verbose=False)

        # Timing info
        fn = '{0!s}.{1!s}.checkpt.txt'.format(prefix, procid)
        with open(fn, 'a' if is_blobs else 'w') as f:
            if is_blobs:
                print("Generating blobs: {!s}".format(time.ctime()), file=f)
            else:
                print("Simulation began: {!s}".format(time.ctime()), file=f)

def checkpoint_on_completion(prefix, is_blobs=False, checkpoint_by_proc=True,
    **kwargs):
    if checkpoint_by_proc:
        procid = str(rank).zfill(3)
        fn = '{0!s}.{1!s}.checkpt.txt'.format(prefix, procid)
        with open(fn, 'a') as f:
            if is_blobs:
                print("Blobs generated    : {!s}".format(time.ctime()), file=f)
            else:
                print("Simulation finished: {!s}".format(time.ctime()), file=f)

    
def _compute_blob_prior(sim, priors_B):
    
    like = 0.0
    
    blob_vals = {}
    for k, key in enumerate(priors_B.params):
                
        func, names, trans = priors_B._data[k]
        
        group_num, element, nd, dims = sim.blob_info(key)
        
        blob = sim.get_blob(key)
        
        # Need to figure out independent variable
        if nd == 0:
            val = float(blob)
        elif nd == 1:
            # Should be ('ivar', val) pair
            md = func.metadata
            
            ivar = sim.get_ivars(key)[0]
            
            val = np.interp(md[1], ivar, blob)
            zclose = ivar[np.argmin(np.abs(ivar - md[1]))]
                                    
            # Should check ivarn too just to be safe
            
        else:
            raise NotImplemented('sorry')

        like += np.exp(func(val))
    
    return np.log(like)
    
def loglikelihood(pars, prefix, parameters, is_log, prior_set_P, prior_set_B,
    blank_blob, base_kwargs, checkpoint_by_proc, simulator, fitters):

    #write_memory('1')

    kwargs = {}
    for i, par in enumerate(parameters):

        if is_log[i]:
            kwargs[par] = 10**pars[i]
        else:
            kwargs[par] = pars[i]

    # Apply prior on model parameters first (dont need to generate model)
    point = {}
    for i, par in enumerate(parameters):
        # This is in user-supplied units, i.e., don't correct for log10-ness
        # because the distribution set and supplied values are
        # consistent by construction
        point[par] = pars[i]

    lp = prior_set_P.log_value(point)
        
    if not np.isfinite(lp):
        return -np.inf, blank_blob

    # Update kwargs
    kw = base_kwargs.copy()
    kw.update(kwargs)

    # Don't save base_kwargs for each proc! Needlessly expensive I/O-wise.
    checkpoint(prefix, False, checkpoint_by_proc, **kwargs)

    #for i, par in enumerate(self.parameters):
    #    print(rank, par, pars[i], kwargs[par])

    t1 = time.time()
    sim = simulator(**kw)

    try:
        sim.run()
    except ValueError:
        print(kwargs)
        del sim, kw, kwargs
        gc.collect()
        return -np.inf, blank_blob

    t2 = time.time()
    
    #write_memory('2')
    
    checkpoint_on_completion(prefix, False, checkpoint_by_proc, **kwargs)

    lnL = 0.0
    for fitter in fitters:
        lnL += fitter.loglikelihood(sim)
                
    # Blob prior: only compute if log-likelihood is finite
    if np.isfinite(lnL):
        
        ##    
        # Blobs    
        checkpoint(prefix, True, checkpoint_by_proc, **kwargs)

        try:
            blobs = sim.blobs
        except:
            print("WARNING: Failure to generate blobs.")
            blobs = blank_blob

        checkpoint_on_completion(prefix, True, checkpoint_by_proc, **kwargs)
        ##
        #
        
        if (prior_set_B.params != []):
            lp += _compute_blob_prior(sim, prior_set_B)
            
    else:
        blobs = blank_blob
    
    # Final posterior calculation
    PofD = lp + lnL

    # emcee doesn't like nans, but -inf is OK (see below)
    if np.isnan(PofD):
        del sim, kw, kwargs
        gc.collect()
        return -np.inf, blank_blob

    # Remember, -np.inf is OK (means proposal was bad, probably).
    # +inf is NOT OK! Something is horribly wrong. Helpful in debugging.
    if PofD == np.inf:
        raise ValueError('+inf obtained in likelihood. Should not happen!')
    
    #write_memory('3')
    
    del sim, kw, kwargs
    gc.collect()
    
    #write_memory('4')
                
    return PofD, blobs    

def _str_to_val(p, par, pvals, pars):
    """
    Convert string to parameter value.

    Parameters
    ----------
    p : str
        Name of parameter that the prior for this paramemeter is linked to.
    par : str
        Name of parameter who's prior is linked.
    pars : list
        List of values for each parameter on this step.

    Returns
    -------
    Numerical value corresponding to this linker-linkee relationship.    
    
    """
    
    # Look for populations
    m = re.search(r"\{([0-9])\}", p)

    # Single-pop model? I guess.
    if m is None:
        raise NotImplemented('This should never happen.')

    # Population ID number
    num = int(m.group(1))

    # Pop ID including curly braces
    prefix = p.split(m.group(0))[0]

    return pvals[pars.index('{0!s}{{{1}}}'.format(prefix, num))]
        
def guesses_from_priors(pars, prior_set, nwalkers):
    """
    Generate initial position vectors for nwalkers.

    Parameters
    ----------
    pars : list 
        Names of parameters
    prior_set : DistributionSet object

    nwalkers : int
        Number of walkers

    """
    print("Making guesses from prior_set...")
    guesses = []
    for i in range(nwalkers):
        draw = prior_set.draw()
        guesses.append([draw[pars[ipar]] for ipar in range(len(pars))])

    return np.array(guesses)    
        
class LogLikelihood(object):
    def __init__(self, xdata, ydata, error):
        """
        This is only to be inherited by another log-likelihood class.

        Parameters
        ----------

        """

        #self.parameters = parameters # important that they are in order?
        #self.is_log = is_log
        #self.checkpoint_by_proc = checkpoint_by_proc
        #
        #self.base_kwargs = base_kwargs
        #self.timeout = timeout
        #
        #if blob_info is not None:
        #    self.blob_names = blob_info['blob_names']
        #    self.blob_ivars = blob_info['blob_ivars']
        #    self.blob_funcs = blob_info['blob_funcs']
        #    self.blob_nd = blob_info['blob_nd']
        #    self.blob_dims = blob_info['blob_dims']
        #else:
        #    self.blob_names = self.blob_ivars = self.blob_funcs = \
        #        self.blob_nd = self.blob_dims = None

        ##
        # Note: you might think using np.array is innocuous, but we have to be
        # a little careful below since sometimes xdata, ydata, etc. are
        # masked arrays, and casting them to regular arrays screws things up.
        ##
        
        # Not flat
        if type(xdata) is list:
            self.xdata = np.array(xdata)
        else:
            self.xdata = xdata
        
        # Flat
        if type(ydata) is list:
            self.ydata = np.array(ydata)
        else:
            self.ydata = ydata
        
        if type(error) is list:
            self.error = np.array(error)
        else:
            self.error = error
                    
        #self.prefix = prefix

        #self.priors_P = param_prior_set
        #if len(self.priors_P.params) != len(self.parameters):
        #    raise ValueError(("The number of parameters of the priors " +\
        #        "given to a loglikelihood object ({0}) is not equal to the " +\
        #        "number of parameters given to the object ({1}).").format(\
        #        len(self.priors_P.params), len(self.parameters)))
        #
        #if blob_info is None:
        #    self.priors_B = DistributionSet()
        #elif isinstance(blob_prior_set, DistributionSet):
        #    self.priors_B = blob_prior_set
        #else:
        #    try:
        #        # perhaps the prior tuples
        #        # (prior, params, transformations) were given
        #        self.priors_B =\
        #            DistributionSet(distribution_tuples=blob_prior_set)
        #    except:
        #        raise ValueError("The value given as the blob_prior_set " +\
        #                         "argument to the initializer of a " +\
        #                         "Loglikelihood could not be cast " +\
        #                         "into a DistributionSet.")


    @property
    def const_term(self):
        if not hasattr(self, '_const_term'):
            self._const_term = -np.log(np.sqrt(2. * np.pi)) \
                             -  np.sum(np.log(self.error))
        return self._const_term

    #def _compute_blob_prior(self, sim):
    #    blob_vals = {}
    #    for key in self.priors_B.params:
    #
    #        grp, i, nd, dims = sim.blob_info(key)
    #        
    #        #if nd == 0:
    #        #    blob_vals[key] = sim.get_blob(key)
    #        #elif nd == 1:    
    #        blob_vals[key] = sim.get_blob(key)
    #        #else:
    #        #    raise NotImplementedError('help')
    #
    #    try:
    #        # will return 0 if there are no blobs
    #        return self.priors_B.log_value(blob_vals)
    #    except:
    #        # some of the blobs were not retrieved (then they are Nones)!
    #        return -np.inf
    #
    #@property
    #def blank_blob(self):
    #    if not hasattr(self, '_blank_blob'):
    #        
    #        if self.blob_names is None:
    #            self._blank_blob = []
    #            return []
    #
    #        self._blank_blob = []
    #        for i, group in enumerate(self.blob_names):
    #            if self.blob_ivars[i] is None:
    #                self._blank_blob.append([np.inf] * len(group))
    #            else:
    #                if self.blob_nd[i] == 0:
    #                    self._blank_blob.append([np.inf] * len(group))
    #                elif self.blob_nd[i] == 1:
    #                    arr = np.ones([len(group), self.blob_dims[i][0]])
    #                    self._blank_blob.append(arr * np.inf)
    #                elif self.blob_nd[i] == 2:
    #                    dims = len(group), self.blob_dims[i][0], \
    #                        self.blob_dims[i][1]
    #                    arr = np.ones(dims)
    #                    self._blank_blob.append(arr * np.inf)
    #
    #    return self._blank_blob
    #    
    #def checkpoint(self, **kwargs):
    #    if self.checkpoint_by_proc:
    #        procid = str(rank).zfill(3)
    #        fn = '{0!s}.{1!s}.checkpt.pkl'.format(self.prefix, procid)
    #        write_pickle_file(kwargs, fn, ndumps=1, open_mode='w',\
    #            safe_mode=False, verbose=False)
    #        
    #        fn = '{0!s}.{1!s}.checkpt.txt'.format(self.prefix, procid)
    #        with open(fn, 'w') as f:
    #            print("Simulation began: {!s}".format(time.ctime()), file=f)
    #        
    #def checkpoint_on_completion(self, **kwargs):
    #    if self.checkpoint_by_proc:
    #        procid = str(rank).zfill(3)
    #        fn = '{0!s}.{1!s}.checkpt.txt'.format(self.prefix, procid)
    #        with open(fn, 'a') as f:
    #            print("Simulation finished: {!s}".format(time.ctime()), file=f)
            
class FitBase(BlobFactory):
    def __init__(self, **kwargs):
        """
        Initialize a wrapper class for MCMC simulations.
        
        Mostly just handles setup, file I/O, parallelization.

        Optional Keyword Arguments
        --------------------------
        Anything you want based to each ares.simulations.Global21cm call.
        
        """

        self.base_kwargs = def_kwargs.copy()
        self.base_kwargs.update(kwargs)
        
    @property
    def info(self):
        print_fit(self)      
    
    @property
    def pf(self):
        if not hasattr(self, '_pf'):    
            self._pf = self.base_kwargs
        return self._pf
    
    @pf.setter
    def pf(self, value):
        self._pf = value
        
    @property
    def parameters(self):
        if not hasattr(self, '_parameters'):
            if not hasattr(self, '_parameters'):    
                raise AttributeError("Must set parameters by hand!")
        return self._parameters
    
    @parameters.setter
    def parameters(self, value):
        self._parameters = value
    
    @property
    def is_log(self):
        if not hasattr(self, '_is_log'):
            self._is_log = [False] * self.Nd
        return self._is_log
    
    @is_log.setter         
    def is_log(self, value):
        if type(value) is bool:
            self._is_log = [value] * self.Nd
        else:
            assert len(value) == self.Nd
            self._is_log = value
        
    @property
    def blob_info(self):
        if not hasattr(self, '_blob_info'):
            self._blob_info = \
                {'blob_names': self.blob_names, 
                 'blob_ivars': self.blob_ivars,
                 'blob_funcs': self.blob_funcs,
                 'blob_nd': self.blob_nd,
                 'blob_dims': self.blob_dims}
        return self._blob_info
        
    
class ModelFit(FitBase):

    @property
    def seed(self):
        if not hasattr(self, '_seed'):
            self._seed = None

        return self._seed
        
    @seed.setter
    def seed(self, value):
        if rank > 0:
            return
        
        self._seed = value

    @property 
    def xdata(self):
        if not hasattr(self, '_xdata'):
            raise AttributeError("Must set xdata by hand!")
        return self._xdata
        
    @xdata.setter
    def xdata(self, value):
        self._xdata = value
        
    @property
    def ydata(self):
        if not hasattr(self, '_ydata'):
            raise AttributeError("Must set ydata by hand!")
        return self._ydata
        
    @ydata.setter
    def ydata(self, value):
        self._ydata = value    
    
    @property
    def error(self):
        if not hasattr(self, '_error'):    
            raise AttributeError("Must set error by hand!")
        return self._error

    @error.setter
    def error(self, value):
        """
        Can be 1-D or 2-D.
        """
        self._error = np.array(value)
        
    @property 
    def save_hmf(self):
        if not hasattr(self, '_save_hmf'):
            self._save_hmf = True
        return self._save_hmf
    
    @save_hmf.setter
    def save_hmf(self, value):
        self._save_hmf = value
    
    @property 
    def save_psm(self):
        if not hasattr(self, '_save_psm'):
            self._save_psm = True
        return self._save_psm
    
    @save_psm.setter
    def save_psm(self, value):
        self._save_psm = value    
    
    @property
    def prior_set_P(self):
        if not hasattr(self, '_prior_set_P'):
            ps = self.prior_set
            subset = DistributionSet()
            for (prior, params, transforms) in ps._data:
                are_pars_P = [(par in self.parameters) for par in params]
                are_pars_P = np.array(are_pars_P)
                if np.all(are_pars_P):
                    subset.add_distribution(prior, params, transforms)
                elif not np.all(are_pars_P == False):
                    raise AttributeError("Blob priors and parameter " +\
                                         "priors are coupled!")
            self._prior_set_P = subset
        return self._prior_set_P
    
    @property
    def prior_set_B(self):
        if not hasattr(self, '_prior_set_B'):                
            ps = self.prior_set
            subset = DistributionSet()
            for (prior, params, transforms) in ps._data:
                are_pars_B = [(par in self.all_blob_names) for par in params]
                are_pars_B = np.array(are_pars_B)
                
                if np.all(are_pars_B):
                    subset.add_distribution(prior, params, transforms)
                elif not np.all(are_pars_B == False):
                    raise AttributeError("Blob priors and parameter " +\
                                         "priors are coupled!")
            self._prior_set_B = subset
        return self._prior_set_B

    @property
    def prior_set(self):
        if not hasattr(self, '_prior_set'):
            raise ValueError('Must set prior_set by hand!')

        return self._prior_set

    @prior_set.setter
    def prior_set(self, value):
        if isinstance(value, DistributionSet):
            # could do more error catching but it would enforce certain
            # attributes being set before others which could complicate things
            self._prior_set = value

            # Warn user if a prior has no match in parameters or blobs
            for param in self._prior_set.params:
                if param in self.parameters:
                    continue
                if param in self.all_blob_names:
                    continue
                
                warn = ("Setting prior on {0!s} but {1!s} not in " +\
                    "parameters or blobs!").format(param, param)
                
                if size == 1:
                    raise KeyError(warn)
                else:
                    print(warn)
                    MPI.COMM_WORLD.Abort()
        else:
            try:
                self._prior_set = DistributionSet(distribution_tuples=value)
            except:
                err_msg = "The prior_set property was set to something " +\
                          "which was not a DistributionSet and could not " +\
                          "be cast as a DistributionSet."
                if size == 1:
                    raise ValueError(err_msg)
                else:
                    print(err_msg)
                    MPI.COMM_WORLD.Abort()

    @property
    def guesses_prior_set(self):
        """
        The DistributionSet object which is used to initialize the walkers. If
        self.guesses_prior_set is set, it will be used here. Otherwise, the
        same DistributionSet which will be used in the likelihood calculation
        will be used to initialize the walkers.
        """
        if hasattr(self, '_guesses_prior_set'):
            return self._guesses_prior_set
        else:
            return self.prior_set_P
    
    @guesses_prior_set.setter
    def guesses_prior_set(self, value):
        """
        A setter for the PriorSet which will be used to initialize the walkers.
        This attribute is optional. If it is not set, the DistributionSet which
        is used in the likelihood calculation is used to initialize the
        walkers.
        
        value a DistributionSet object
        """
        if isinstance(value, DistributionSet):
            self._guesses_prior_set = value
            
            for param in self._guesses_prior_set.params:
                if param in self.parameters:
                    continue
                warn = ("Setting prior on {0!s} but {1!s} not in " +\
                    "parameters!").format(param, param)
                if size == 1:
                    raise KeyError(warn)
                else:
                    print(warn)
                    MPI.COMM_WORLD.Abort()
        else:
            try:
                self._guesses_prior_set =\
                    DistributionSet(distribution_tuples=value)
            except:
                err_msg = "The guesses_prior_set property was set to " +\
                          "something which was not a DistributionSet and " +\
                          "could not be cast as a DistributionSet."
                if size == 1:
                    raise ValueError(err_msg)
                else:
                    print(err_msg)
                    MPI.COMM_WORLD.Abort()

    @property
    def nwalkers(self):
        if not hasattr(self, '_nw'):
            self._nw = self.Nd * 2
            
            if rank == 0:
                print("Defaulting to nwalkers=2*Nd={}.".format(self._nw))
            
        return self._nw
        
    @nwalkers.setter
    def nwalkers(self, value):
        self._nw = int(value)
        
    def _handler(self, signum, frame):
        raise RuntimeError('timeout!')
            
    @property
    def timeout(self):
        if not hasattr(self, '_timeout'):
            self._timeout = None
        return self._timeout
    
    @timeout.setter
    def timeout(self, value):
        self._timeout = int(value)
        
    @property
    def Nd(self):
        if not hasattr(self, '_Nd'):
            self._Nd = len(self.parameters)
        return self._Nd

    @property
    def guesses(self):
        """
        Generate initial position vectors for all walkers.
        """
        # Set using priors
        if (not hasattr(self, '_guesses')):
            if hasattr(self, '_prior_set'):
                self._guesses = guesses_from_priors(self.parameters,
                    self.guesses_prior_set, self.nwalkers)
            else:
                raise AttributeError('Must set guesses or prior_set by hand!')
        return self._guesses

    @guesses.setter
    def guesses(self, value):
        """
        Initial guesses for walkers. 
        
        .. note :: You can either supply a 1-D array, representing best guess
            for each parameter AND set the ``jitter`` attribute, which is a
            fractional offset in each dimension about this best guess point. 
            OR you can supply
            
        """
        
        if rank > 0:
            return
        
        if type(value) is dict:
            guesses_tmp = np.array([value[par] for par in self.parameters])
        else:    
            guesses_tmp = np.array(value)
                    
        if guesses_tmp.ndim == 1:
            self._guesses = sample_ball(guesses_tmp, self.jitter, 
                size=self.nwalkers)
        elif guesses_tmp.ndim == 2:
            assert (guesses_tmp.shape == (self.nwalkers, len(self.parameters))), \
                guesses_shape_err
            
            self._guesses = guesses_tmp
        else:
            raise ValueError('Dunno about this shape')

    def _adjust_guesses(self, pos, mlpt):
        if rank > 0:
            return
        std = np.std(pos, axis=0)
        pos = sample_ball(mlpt, std, size=self.nwalkers)
        newpos = pos.copy()
        def is_outside_prior(guess_list):
            this_guess_dict = {}
            for iparam in range(len(self.parameters)):
                this_guess_dict[self.parameters[iparam]] = guess_list[iparam]
            return not np.isfinite(self.prior_set_P.log_value(this_guess_dict))
        for iguess in range(newpos.shape[0]):
            while is_outside_prior(newpos[iguess]):
                newpos[iguess] = sample_ball(mlpt, std, size=1)[0]
        return newpos
            
                        
    # I don't know how to integrate this using the new prior system
    # Can you help, Jordan?
    #
    #def _fix_guesses(self, pos):
    #    
    #    if rank > 0:
    #        return
    #    
    #    guesses = pos.copy()
    #    
    #    # Fix parameters whose values lie outside prior space
    #    for i, par in enumerate(self.parameters):
    #        if par not in self.priors:
    #            continue
    #            
    #        if self.priors[par][0] != 'uniform':
    #            continue
    #        
    #        mi, ma = self.priors[par][1:]
    #        
    #        ok_lo = guesses[:,i] >= mi
    #        ok_hi = guesses[:,i] <= ma
    #        
    #        if np.all(ok_lo) and np.all(ok_hi):
    #            continue
    #            
    #        # Draw from uniform distribution for failed cases
    #        
    #        not_ok_lo = np.logical_not(ok_lo)
    #        not_ok_hi = np.logical_not(ok_hi)
    #        not_ok = np.logical_or(not_ok_hi, not_ok_lo)
    #        
    #        bad_mask = np.argwhere(not_ok)
    #        
    #        for j in bad_mask:
    #            print ("Fixing guess for walker {0} parameter " +\
    #                "{1!s}").format(j[0], par)
    #            guesses[j[0],i] = np.random.uniform(mi, ma)
    #    
    #    return guesses
        
    @property 
    def jitter(self):
        if not hasattr(self, '_jitter'):
            if not hasattr(self, '_jitter'):    
                raise AttributeError("Must set jitter by hand!")
        return self._jitter
            
    @jitter.setter
    def jitter(self, value):
        
        if type(value) in [int, float]:
            self._jitter = np.ones(len(self.parameters)) * value
        else:
            assert (len(value) == len(self.parameters)), jitter_shape_error 
                
            self._jitter = np.array(value)
            
    def prep_output_files(self, restart, clobber):
        if restart:
            pos = self._prep_from_restart()
        else:
            pos = None
            self._prep_from_scratch(clobber)    
    
        return pos
    
    def _prep_from_restart(self):

        prefix = self.prefix

        (pars, is_log) = read_pickle_file('{!s}.pinfo.pkl'.format(prefix),\
            nloads=1, verbose=False)

        if pars != self.parameters:
            if size > 1:
                if rank == 0:
                    print('parameters from file dont match those supplied!')
                MPI.COMM_WORLD.Abort()
            raise ValueError('parameters from file dont match those supplied!')
        if is_log != self.is_log:
            if size > 1:
                if rank == 0:
                    print('is_log from file dont match those supplied!')
                MPI.COMM_WORLD.Abort()
            raise ValueError('is_log from file dont match those supplied!')
          
        # Identical to setup, just easier for scp'ing *info.pkl files.
        if os.path.exists('{!s}.binfo.pkl'.format(prefix)):
            base_kwargs = read_pickle_file('{!s}.binfo.pkl'.format(prefix),\
                nloads=1, verbose=False)
        else:
            # Deprecate this eventually          
            base_kwargs = read_pickle_file('{!s}.setup.pkl'.format(prefix),\
                nloads=1, verbose=False)
        
        (nwalkers, save_freq, steps) =\
            read_pickle_file('{!s}.rinfo.pkl'.format(self.prefix), nloads=1,\
            verbose=False)
        
        # These things CANNOT change on restart
        assert nwalkers == self.nwalkers
        assert save_freq == self.save_freq
        
        #for kwarg in base_kwargs:
        #    if type(base_kwargs[kwarg])
        #if base_kwargs != self.base_kwargs:
        #    if size > 1:
        #        if rank == 0:
        #            print 'base_kwargs from file dont match those supplied!'
        #        MPI.COMM_WORLD.Abort()
        #    raise ValueError('base_kwargs from file dont match those supplied!')
                    
        # Start from last step in pre-restart calculation
        
        try:
            if self.checkpoint_append:
                chain = read_pickled_chain('{!s}.chain.pkl'.format(prefix))
            else:
                # lec = largest existing checkpoint
                chain = \
                    read_pickled_chain(self._latest_checkpoint_chain_file(prefix))
            
            pos = chain[-((self.nwalkers-1)*self.save_freq)-1::self.save_freq,:]        
                    
        except ValueError:
            print("WARNING: chain empty! Starting from last point in burn-in")
            
            chain = read_pickled_chain('{!s}.burn.chain.pkl'.format(prefix))
            prob = read_pickled_logL('{!s}.burn.logL.pkl'.format(prefix))
            mlpt = chain[np.argmax(prob)]
            pos = sample_ball(mlpt, np.std(chain, axis=0), size=self.nwalkers)
        
        return pos

    def _saved_checkpoint_chain_files(self, prefix):
        return glob.glob(prefix + ".dd*.chain.pkl")
    

    def _saved_checkpoints(self, prefix):
        ans = [int(fn[-14:-10])\
            for fn in self._saved_checkpoint_chain_files(prefix)]
        return ans
    

    def _latest_checkpoint_chain_file(self, prefix):
        all_chain_fns = self._saved_checkpoint_chain_files(prefix)
        ckpt_numbers = [int(fn[-14:-10]) for fn in all_chain_fns]
        return all_chain_fns[np.argmax(ckpt_numbers)]

    
    @property
    def checkpoint_by_proc(self):
        if not hasattr(self, '_checkpoint_by_proc'):
            self._checkpoint_by_proc = True
        return self._checkpoint_by_proc
        
    @checkpoint_by_proc.setter
    def checkpoint_by_proc(self, value):
        self._checkpoint_by_proc = value
    
    @property
    def checkpoint_append(self):
        if not hasattr(self, '_checkpoint_append'):
            self._checkpoint_append = True
        return self._checkpoint_append
    
    @checkpoint_append.setter
    def checkpoint_append(self, value):
        self._checkpoint_append = value  
    
    @property
    def counter(self):
        if not hasattr(self, '_counter'):
            self._counter = 0
        
        return self._counter
    
    @counter.setter
    def counter(self, value):
        assert value == self._counter +1
        self._counter += 1

    def _prep_from_scratch(self, clobber, by_proc=False):
        if (rank > 0) and (not by_proc):
            return
        
        if by_proc:
            prefix_by_proc =\
                '{0!s}.{1!s}'.format(self.prefix, str(rank).zfill(3))
        else:
            prefix_by_proc = self.prefix

        if clobber:
            # Delete only the files made by this routine. Don't want to risk
            # deleting other files the user may have created with similar
            # naming convention!
            # These suffixes are always the same
            for suffix in ['logL', 'chain', 'facc', 'pinfo', 'rinfo', 
                'binfo', 'setup', 'load', 'fail', 'timeout']:
                os.system('rm -f {0!s}.{1!s}.pkl'.format(self.prefix, suffix))
                os.system('rm -f {0!s}.*.{1!s}.pkl'.format(self.prefix,\
                    suffix))
            os.system('rm -f {!s}.prior_set.hdf5'.format(self.prefix))
            # These suffixes have their own suffixes
            os.system('rm -f {!s}.blob_*.pkl'.format(self.prefix))
            os.system('rm -f {!s}.*.blob_*.pkl'.format(self.prefix))
        # Each processor gets its own fail file
        f = open('{!s}.fail.pkl'.format(prefix_by_proc), 'wb')
        f.close()

        # Main output: MCMC chains (flattened)
        if self.checkpoint_append:
            f = open('{!s}.chain.pkl'.format(prefix_by_proc), 'wb')
            f.close()
        
            # Main output: log-likelihood
            f = open('{!s}.logL.pkl'.format(self.prefix), 'wb')
            f.close()
        
        # Store acceptance fraction
        f = open('{!s}.facc.pkl'.format(self.prefix), 'wb')
        f.close()
        
        # File for blobs themselves
        if self.blob_names is not None and self.checkpoint_append:
            
            for i, group in enumerate(self.blob_names):
                for blob in group:
                    fntup = (prefix_by_proc, self.blob_nd[i], blob)
                    f = open('{0!s}.blob_{1}d.{2!s}.pkl'.format(*fntup), 'wb')
                    f.close()
        
        # Parameter names and list saying whether they are log10 or not
        write_pickle_file((self.parameters, self.is_log),\
            '{!s}.pinfo.pkl'.format(self.prefix), ndumps=1, open_mode='w',\
            safe_mode=False, verbose=False)
        
        # "Run" info (MCMC only)
        if hasattr(self, 'steps'):
            write_pickle_file((self.nwalkers, self.save_freq, self.steps),\
                '{!s}.rinfo.pkl'.format(self.prefix), ndumps=1, open_mode='w',\
                safe_mode=False, verbose=False)
        
        # Priors!
        #self.prior_set.save(self.prefix + '.prior_set.hdf5')
        
        # Constant parameters being passed to ares.simulations.Global21cm
        tmp = self.base_kwargs.copy()
        to_axe = []
        for key in tmp:
            # these might be big, get rid of it
            if re.search('tau_instance', key):
                to_axe.append(key)
            if re.search('tau_table', key):
                to_axe.append(key)
            if re.search('hmf_instance', key):
                to_axe.append(key)
            if re.search('pop_psm_instance', key):
                to_axe.append(key)        
            if re.search('pop_sed_by_Z', key):
                to_axe.append(key)
            
            # Apparently functions of any kind cause problems everywhere
            # but my laptop
            # 
            # NOTE from KT: InstanceType class was checked for along with
            # FunctionType class but, since InstanceType class is deprecated in
            # Python 3 and KT's purpose in editing is to port to Python 3,
            # references to InstanceType were removed.
            if type(tmp[key]) is FunctionType:
                to_axe.append(key)
            elif type(tmp[key]) is tuple:
                for element in tmp[key]:
                    if type(element) is FunctionType:
                        to_axe.append(key)
                        break
        
        for key in to_axe:
            tmp[key] = None
            
        # If possible, include ares revision used to run this fit.
        tmp['revision'] = get_hg_rev()
            
        # Write to disk.
        write_pickle_file(tmp, '{!s}.binfo.pkl'.format(self.prefix), ndumps=1,\
            open_mode='w', safe_mode=False, verbose=False)
        del tmp
        
    def run(self, prefix, steps=1e2, burn=0, clobber=False, restart=False, 
        save_freq=500, reboot=False):
        """
        Run MCMC.

        Parameters
        ----------
        prefix : str
            Prefix for all output files.
        steps : int
            Number of steps to take.
        burn : int
            Number of steps to burn.
        save_freq : int
            Number of steps to take before writing data to disk.
        clobber : bool  
            Overwrite pre-existing files of the same prefix if one exists?
        restart : bool, str
            Append to pre-existing files of the same prefix if one exists?
            Can also supply the filename of the checkpoint from which to 
            restart.
            
        """
                
        self.prefix = prefix
        
        if rank == 0:
            if os.path.exists('{!s}.chain.pkl'.format(prefix)) and (not clobber):
                if not restart:
                    raise IOError(('{!s} exists! Remove manually, set ' +\
                        'clobber=True, or set restart=True to ' +\
                        'append.').format(prefix))
        
        if size > 1:
            MPI.COMM_WORLD.Barrier()

        #if self.checkpoint_append:
        #    if not os.path.exists('{!s}.chain.pkl'.format(prefix)) and restart:
        #        raise IOError(("This can't be a restart, {!s}*.pkl not " +\
        #            "found.").format(prefix))
                
        if restart:
            # below checks for checkpoint_append==True failure
            cptapdtrfl = (self.checkpoint_append and\
                (not os.path.exists('{!s}.chain.pkl'.format(prefix))))
            # below checks for checkpoint_append==False failure
            cptapdflsfl = ((not self.checkpoint_append) and\
                (not glob.glob('{!s}.dd*.pkl'.format(prefix))))
            
            # either way, produce error
            if cptapdtrfl or cptapdflsfl:
                raise IOError(("This can't be a restart, {!s}*.pkl not " +\
                    "found.").format(prefix))
                    
            # Should make sure file isn't empty, either.
            # Is it too dangerous to set clobber=True, here?
            try:
                _chain = read_pickled_chain('{!s}.chain.pkl'.format(prefix))
            except ValueError:
                if rank == 0:
                    has_burn = os.path.exists('{!s}.burn.chain.pkl'.format(prefix))
                    if not has_burn:
                        restart = False
                        clobber = True
                        
                    # Print warning to screen    
                    not_a_restart(prefix, has_burn)    
                        
        # Initialize Pool
        if size > 1:
            self.pool = MPIPool()
            
            if not emcee_mpipool:
                self.pool.start()
            
            # Non-root processors wait for instructions until job is done,
            # at which point, they don't need to do anything below here.
            if not self.pool.is_master():

                if emcee_mpipool:
                    self.pool.wait()
                    
                if not reboot:
                    sys.exit(0)
                
                del self.pool
                gc.collect()   
                
                self.counter = self.counter + 1    
                
                print("Commence reboot #{} (proc={})".format(self.counter, 
                    rank))
                
                self.run(prefix, steps=steps, burn=0, clobber=False, 
                    restart=True, save_freq=save_freq, 
                    reboot=self.counter < reboot)

        else:
            self.pool = None
            
        ##
        # Only rank==0 processor ever makes it here
        ##    
            
        self.steps = steps
        self.save_freq = save_freq
        
        # Speed-up tricks
        
        if self.save_hmf or self.save_psm:
            sim = self.simulator(**self.base_kwargs)
            
        if self.save_hmf:
            assert 'hmf_instance' not in self.base_kwargs
            
            # Can generalize more later...
            try:
                hmf = sim.halos
            except AttributeError:
                hmf = sim.pops[0].halos
            
            self.base_kwargs['hmf_instance'] = hmf    
            
            if hmf is not None:
                print("Saved HaloMassFunction instance to limit I/O.")
            
        if self.save_psm:
            assert 'pop_psm_instance' not in self.base_kwargs
            
            try:
                psm = sim.src
                idnum = None
            except AttributeError:
                psm = None
                idnum = 0
                for idnum, pop in enumerate(sim.pops):
                    if pop.pf['pop_sed'] in ['eldridge2009', 'leitherer1999']:
                        psm = pop.src
                        break
            
            if idnum is None:
                self.base_kwargs['pop_psm_instance'] = psm
                assert 'pop_Z' not in self.parameters, 'help'
            else:                     
                self.base_kwargs['pop_psm_instance{{{}}}'.format(idnum)] = psm
                assert 'pop_Z{{{}}}'.format(idnum) not in self.parameters, 'help'
            
            if psm is not None:
                print("Saved SynthesisModel instance to limit I/O.")
        
        ##
        # Initialize sampler
        ##
        args = [self.prefix, self.parameters, self.is_log, self.prior_set_P, 
            self.prior_set_B, self.blank_blob, 
            self.base_kwargs, self.checkpoint_by_proc, 
            self.simulator, self.fitters]
        
        self.sampler = emcee.EnsembleSampler(self.nwalkers,
            self.Nd, loglikelihood, pool=self.pool, args=args)
                
        # If restart, will use last point from previous chain, or, if one
        # isn't found, will look for burn-in data.
        pos = self.prep_output_files(restart, clobber)
        
        state = None #np.random.RandomState(self.seed)
                        
        # Burn in, prep output files     
        if (burn > 0) and (not restart):
            
            print("Starting burn-in: {!s}".format(time.ctime()))
            
            t1 = time.time()
            pos, prob, state, blobs = \
                self.sampler.run_mcmc(self.guesses, burn, rstate0=state)
            t2 = time.time()

            print("Burn-in complete in {0:.3g} seconds.".format(t2 - t1))

            # Save burn-in
            burn_prefix = prefix + '.burn'
            name = ['chain', 'logL', 'blobs']
            for i, attrib in enumerate(['chain', 'lnprobability', 'blobs']):

                data = self.sampler.__getattribute__(attrib)

                # Blobs
                if name[i] == 'blobs':
                    if self.blob_names is None:
                        continue
                    self.save_blobs(data, prefix=burn_prefix)
                    continue
<<<<<<< HEAD

                # Other stuff
                elif name[i] == 'chain':
                    # Quick restructure of chain
                    rdata = np.array([data[:,kk,:] for kk in range(burn)])
                    dat = flatten_chain(rdata)                    
                else:
                    rdata = np.array([data[:,kk] for kk in range(burn)])
                    dat = flatten_logL(rdata)    

=======
                # Other stuff
                elif name[i] == 'chain':
                    
                    # Quick restructure of chain.
                    rdata = np.array([data[:,kk,:] for kk in range(burn)])
                    dat = flatten_chain(rdata)
                else:
                    rdata = np.array([data[:,kk] for kk in range(burn)])
                    dat = flatten_logL(rdata)
                    
>>>>>>> 1e6b7e0d
                fn = '{0!s}.{1!s}.pkl'.format(burn_prefix, name[i])
                write_pickle_file(dat, fn, ndumps=1, open_mode='w',\
                    safe_mode=False, verbose=True)
                        
            # Find walker at highest likelihood point at end of burn
            mlpt = pos[np.argmax(prob)]

            pos = sample_ball(mlpt, np.std(pos, axis=0), size=self.nwalkers)
            #pos = self._fix_guesses(pos)

            self.sampler.reset()

            del data, dat
            gc.collect()
            
        elif not restart:
            pos = self.guesses
            state = None
        elif os.path.exists('{!s}.rstate.pkl'.format(prefix)):
            state = read_pickle_file('{!s}.rstate.pkl'.format(prefix),\
                nloads=1, verbose=False)
            if rank == 0:
                print("Using pre-restart RandomState.")
        else:
            state = None

        #
        ## MAIN CALCULATION BELOW
        #

        if rank == 0:
            print("Starting MCMC: {!s}".format(time.ctime()))
        
        # Need to make sure we don't overwrite previous outputs in this case    
        if restart and (not self.checkpoint_append):
            ct = save_freq * (1 + max(self._saved_checkpoints(prefix)))
        else:
            ct = 0

        # Take steps, append to pickle file every save_freq steps
        pos_all = []; prob_all = []; blobs_all = []
        for pos, prob, state, blobs in self.sampler.sample(pos, 
            iterations=steps, rstate0=state, storechain=False):
            
            # Only the rank 0 processor ever makes it here
            #write_memory('5')
                          
            # If we're saving each checkpoint to its own file, this is the
            # identifier to use in the filename
            dd = 'dd' + str(ct // save_freq).zfill(4)
            
            # Increment counter
            ct += 1
            
            pos_all.append(pos.copy())
            prob_all.append(prob.copy())
            blobs_all.append(blobs)
            
            del blobs

            if ct % save_freq != 0:
                gc.collect()
                continue

            # Remember that pos.shape = (nwalkers, ndim)
            # So, pos_all has shape = (nsteps, nwalkers, ndim)
            
            data = [flatten_chain(np.array(pos_all)),
                    flatten_logL(np.array(prob_all)),
                    blobs_all]

            # The flattened version of pos_all has 
            # shape = (save_freq * nwalkers, ndim)

            for i, suffix in enumerate(['chain', 'logL', 'blobs']):

                if self.checkpoint_append:
                    mode = 'ab'
                else:
                    mode = 'wb'
                    
                # Blobs
                if suffix == 'blobs':
                    if self.blob_names is None:
                        continue
                    self.save_blobs(data[i], dd=dd)
                # Other stuff
                else:
                    if self.checkpoint_append:
                        fn = '{0!s}.{1!s}.pkl'.format(prefix, suffix)
                    else:
                        fn = '{0!s}.{1!s}.{2!s}.pkl'.format(prefix, dd, suffix)
                        
                    write_pickle_file(data[i], fn, ndumps=1,\
                        open_mode=mode[0], safe_mode=False, verbose=False)
                    
            # This is a running total already so just save the end result 
            # for this set of steps
            write_pickle_file(self.sampler.acceptance_fraction,\
                '{!s}.facc.pkl'.format(prefix), ndumps=1, open_mode='a',\
                safe_mode=False, verbose=False)
            
            if self.checkpoint_append:
                print("Checkpoint #{0}: {1!s}".format(ct // save_freq,\
                    time.ctime()))
            else:
                print("Wrote {0!s}.{1!s}.*.pkl: {2!s}".format(prefix, dd,\
                    time.ctime()))

            ##################################################################
            write_pickle_file(state, '{!s}.rstate.pkl'.format(prefix),\
                ndumps=1, open_mode='w', safe_mode=False, verbose=False)
            ##################################################################

            del pos_all, prob_all, blobs_all, data
            
            # Delete chain, logL, etc., to be conscious of memory
            self.sampler.reset()

            gc.collect()
            
            #write_memory('6')

            pos_all = []; prob_all = []; blobs_all = []

        if self.pool is not None and emcee_mpipool:
            self.pool.close()
        elif self.pool is not None:
            self.pool.stop()

        if rank == 0:
            print("Finished on {!s}".format(time.ctime()))
            
        ##
        # New option: Reboot. See if destruction of Pool affects memory.
        ##
        if not reboot:
            return
            
        del self.pool, self.sampler
        gc.collect()
            
        self.counter = self.counter + 1    
        
        if rank == 0:
            print("Commence reboot #{} (proc={})".format(self.counter, rank))
            
        self.run(prefix, steps=steps, burn=0, clobber=False, restart=True, 
            save_freq=save_freq, reboot=self.counter < reboot)    
    
    def save_blobs(self, blobs, uncompress=True, prefix=None, dd=None):
        """
        Write blobs to disk.
        
        Parameters
        ----------
        blobs : list

        uncompress : bool
            True for MCMC, False for model grids.
        """
        
        if prefix is None:
            prefix = self.prefix
                
        # Number of steps taken between the last checkpoint and this one
        blen = len(blobs)
        # Usually this will just be = save_freq
        
        # Weird shape: must re-organize a bit
        # First, get rid of # walkers dimension and compress
        # the # of steps dimension
        if uncompress:
            blobs_now = []
            for k in range(blen):
                blobs_now.extend(blobs[k])
        else:
            blobs_now = blobs
        # We're saving one file per blob
        # The shape of the array will be just blob_nd
        
        if self.blob_names is None:
            return

        for j, group in enumerate(self.blob_names):
            for k, blob in enumerate(group):
                to_write = []
                for l in range(self.nwalkers * blen):  
                    # indices: walkers*steps, blob group, blob
                    barr = blobs_now[l][j][k]
                    to_write.append(barr)   

                if self.checkpoint_append:
                    mode = 'ab'
                    bfn = '{0!s}.blob_{1}d.{2!s}.pkl'.format(prefix,\
                        self.blob_nd[j], blob)
                else:
                    mode = 'wb'
                    bfn = '{0!s}.{1!s}.blob_{2}d.{3!s}.pkl'.format(prefix, dd,\
                        self.blob_nd[j], blob)        
                    
                    assert dd is not None, "checkpoint_append=False but no DDID!"        
                            
                write_pickle_file(np.array(to_write), bfn, ndumps=1,\
                    open_mode=mode[0], safe_mode=False, verbose=False)
    
    
    ##
    # TESTING
    ##
        
    @property
    def simulator(self):
        if not hasattr(self, '_simulator'):
            raise AttributeError('Must supply simulator by hand!')
        return self._simulator
    
    @simulator.setter
    def simulator(self, value):
        self._simulator = value
    
        # Assert that this is an instance of something we know about?
    
    @property
    def fitters(self):
        return self._fitters
    
    def add_fitter(self, fitter):
        if not hasattr(self, '_fitters'):
            self._fitters = []
    
        if fitter in self._fitters:
            print("This fitter is already included!")
            return
    
        self._fitters.append(fitter)
    
    @property
    def blank_blob(self):
        if not hasattr(self, '_blank_blob'):
    
            if self.blob_names is None:
                self._blank_blob = []
                return []
    
            self._blank_blob = []
            for i, group in enumerate(self.blob_names):
                if self.blob_ivars[i] is None:
                    self._blank_blob.append([np.inf] * len(group))
                else:
                    if self.blob_nd[i] == 0:
                        self._blank_blob.append([np.inf] * len(group))
                    elif self.blob_nd[i] == 1:
                        arr = np.ones([len(group), self.blob_dims[i][0]])
                        self._blank_blob.append(arr * np.inf)
                    elif self.blob_nd[i] == 2:
                        dims = len(group), self.blob_dims[i][0], \
                            self.blob_dims[i][1]
                        arr = np.ones(dims)
                        self._blank_blob.append(arr * np.inf)
    
        return self._blank_blob
    
    <|MERGE_RESOLUTION|>--- conflicted
+++ resolved
@@ -1288,19 +1288,9 @@
                     if self.blob_names is None:
                         continue
                     self.save_blobs(data, prefix=burn_prefix)
+
                     continue
-<<<<<<< HEAD
-
-                # Other stuff
-                elif name[i] == 'chain':
-                    # Quick restructure of chain
-                    rdata = np.array([data[:,kk,:] for kk in range(burn)])
-                    dat = flatten_chain(rdata)                    
-                else:
-                    rdata = np.array([data[:,kk] for kk in range(burn)])
-                    dat = flatten_logL(rdata)    
-
-=======
+
                 # Other stuff
                 elif name[i] == 'chain':
                     
@@ -1311,7 +1301,6 @@
                     rdata = np.array([data[:,kk] for kk in range(burn)])
                     dat = flatten_logL(rdata)
                     
->>>>>>> 1e6b7e0d
                 fn = '{0!s}.{1!s}.pkl'.format(burn_prefix, name[i])
                 write_pickle_file(dat, fn, ndumps=1, open_mode='w',\
                     safe_mode=False, verbose=True)
