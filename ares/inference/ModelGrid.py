--- conflicted
+++ resolved
@@ -456,27 +456,12 @@
                 
             else:
                 sim = Global21cm(**p)
-<<<<<<< HEAD
-                                
-            # Run simulation!
-            try:
-                sim.run()
-
-                tps = sim.turning_points
-                
-                if not hasattr(self, 'blob_names'):
-                    self.blob_names = sim.blob_names
-                    self.blob_redshifts = sim.blob_redshifts
-            
-=======
-
 
             # Run simulation!
             try:
                 sim.run()
                 sim.run_inline_analysis()            
                             
->>>>>>> 3484466c
             # Timestep error
             except SystemExit:
                 sim.run_inline_analysis()
@@ -507,7 +492,7 @@
             ##
             
             pb.update(ct)
-            
+
             # Only record results every save_freq steps
             if ct % save_freq != 0:
                 del p, sim
