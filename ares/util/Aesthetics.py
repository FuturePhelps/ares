"""

Aesthetics.py

Author: Jordan Mirocha
Affiliation: University of Colorado at Boulder
Created on: Wed Sep 24 16:15:52 MDT 2014

Description: 

"""

import os, imp, re
from .ParameterFile import par_info

# Load custom defaults    
HOME = os.environ.get('HOME')
if os.path.exists('{!s}/.ares/labels.py'.format(HOME)):
    f, filename, data = imp.find_module('labels', ['{!s}/.ares/'.format(HOME)])
    custom_labels = imp.load_module('labels.py', f, filename, data).pf
else:
    custom_labels = {}
    
prefixes = ['igm_', 'cgm_']
    
#
## Common axis labels
label_flux_nrg = r'$J_{\nu} \ (\mathrm{erg} \ \mathrm{s}^{-1} \ \mathrm{cm}^{-2} \ \mathrm{Hz}^{-1} \ \mathrm{sr}^{-1})$'
label_flux_phot = r'$J_{\nu} \ (\mathrm{s}^{-1} \ \mathrm{cm}^{-2} \ \mathrm{Hz}^{-1} \ \mathrm{sr}^{-1})$'    
label_nrg = r'$h\nu \ (\mathrm{eV})$'
label_heat_mpc = r'$\epsilon_{\mathrm{heat}} \ (\mathrm{erg} \ \mathrm{s}^{-1} \ \mathrm{cMpc}^{-3})$'
label_dTbdnu = r'$d (\delta T_{\mathrm{b}}) / d\nu \ (\mathrm{mK/MHz})$'

states = \
{
'h_1': r'$x_{\mathrm{HI}}$',
'h_2': r'$x_{\mathrm{HII}}$',
'he_1': r'$x_{\mathrm{HeI}}$',
'he_2': r'$x_{\mathrm{HeII}}$',
'he_3': r'$x_{\mathrm{HeIII}}$',
'Tk': r'$T_K$',
}

rates = \
{
 'k_ion': r'$\kappa_{\mathrm{ion}}$',
 'k_ion2': r'$\kappa_{\mathrm{ion, sec}}$',
 'k_heat': r'$\kappa_{\mathrm{heat}}$',
 'k_diss': r'$\kappa_{\mathrm{diss}}$',
}

derived = \
{
 'Ts': r'$T_S$',
 'dTb': r'$\delta T_b \ (\mathrm{mK})$',
 #'hwhm_diff': r'$\Delta \nu_{\min}$',
 #'squash': r'$\delta T_b(\nu_{\min}) / \mathrm{FWHM}$',
 'hwhm_diff': r'$\mathcal{A} \ (\mathrm{MHz})$',
 'squash': r'$\mathcal{W} \ (\mathrm{mK} \ \mathrm{MHz}^{-1})$',
 'fwhm': r'$\mathrm{FWHM}$',
 'fwqm': r'$\mathrm{FWQM}$',
 'mean_slope': r'$\langle \delta T_b^{\prime} \rangle$',
 'mean_slope_hi': r'$\langle \delta T_b^{\prime} \rangle_{\mathrm{hi}}$',
 'mean_slope_lo': r'$\langle \delta T_b^{\prime} \rangle_{\mathrm{lo}}$',
}

labels = {}
labels.update(states)
labels.update(rates)
labels.update(derived)

# Also account for prefixes
labels_w_prefix = {}
for prefix in prefixes:
    for key in labels:
        labels_w_prefix['{0!s}{1!s}'.format(prefix, key)] = labels[key]

labels.update(labels_w_prefix)

common = \
{
 'nu': r'$\nu \ (\mathrm{MHz})$',
 't_myr': r'$t \ (\mathrm{Myr})$',
 'flux': label_flux_phot, 
 'flux_E': label_flux_nrg, 
 'intensity_AA': r'$\mathrm{erg} \ \mathrm{s}^{-1} \ \mathrm{\AA}^{-1}$', 
 'lambda_AA': r'$\lambda \ (\AA)$', 
 'E': label_nrg,  
 'heat_mpc': label_heat_mpc,  
 'dTbdnu': label_dTbdnu,
 'fX': r'$f_X$',
 'fstar': r'$f_{\ast}$',
 'fesc': r'$f_{\mathrm{esc}}$',
 'Nion': r'$N_{\mathrm{ion}}$',
 'Tmin': r'$T_{\mathrm{min}}$',
 'Nlw': r'$N_{\alpha}$',
 'fbh': r'$f_{\bullet}$',
 'xi_XR': r'$\xi_{X}$',
 'xi_LW': r'$\xi_{\mathrm{LW}}$',
 'xi_UV': r'$\xi_{\mathrm{ion}}$',
 'sfrd': r'$\dot{\rho}_{\ast} \ [M_{\odot} \ \mathrm{yr}^{-1} \ \mathrm{cMpc}^{-3}]$',
 'emissivity': r'$\epsilon \ [\mathrm{erg} \ \mathrm{s}^{-1} \ \mathrm{cMpc}^{-3}]$',
 'nh': r'$n_h \ [\mathrm{cMpc}^{-3}]$',
 'extinction_redshift': r'$z_{\mathrm{ext}}$',
 
 'source_logN': r'$\log_{10} N_{\mathrm{H}}$',
 'source_alpha': r'$\alpha$',
 'source_temperature': r'$T_{\ast}$',
 'z': r'$z$',
 'igm_k_heat_h_1': r'$\epsilon_{X, \mathrm{HI}}$',
 'igm_k_heat_he_1': r'$\epsilon_{X, \mathrm{HI}}$',
 'igm_k_heat_he_2': r'$\epsilon_{X, \mathrm{HI}}$', 
 'igm_k_heat': r'$\epsilon_X$', 
 'cgm_k_ion_h_1': r'$\Gamma_{\mathrm{HI},\mathrm{cgm}}}$',
 'igm_k_ion_h_1': r'$\Gamma_{\mathrm{HI},\mathrm{igm}}}$',
 'igm_k_ion_he_1': r'$\Gamma_{\mathrm{HeI}}$',
 'igm_k_ion_he_2': r'$\Gamma_{\mathrm{HeII}}$',

 'igm_k_ion2_h_1': r'$\gamma_{\mathrm{HI}}$',
 'igm_k_ion2_he_1': r'$\gamma_{\mathrm{HeI}}$',
 'igm_k_ion2_he_2': r'$\gamma_{\mathrm{HeII}}$',
 
 # Partial secondary ionizations
 'igm_k_ion2_h_1_h_1': r'$\gamma_{\mathrm{HI},\mathrm{HI}}$',
 'igm_k_ion2_h_1_he_1': r'$\gamma_{\mathrm{HI}, \mathrm{HeI}}$',
 'igm_k_ion2_h_1_he_2': r'$\gamma_{\mathrm{HI}, \mathrm{HeII}}$',
 'Tk': r'$T_K \ (\mathrm{K})$',
 
 'tau_e': r'$\tau_e$',
 'tau_tot': r'$\tau_e$', 
 'z_dec': r'$z_{\mathrm{dec}}$',
 
 'skewness_absorption': r'$\mu_{3, \mathrm{abs}}$',
 'kurtosis_absorption': r'$\mu_{4, \mathrm{abs}}$',
 'skewness_emission': r'$\mu_{3, \mathrm{em}}$',
 'kurtosis_emission': r'$\mu_{4, \mathrm{em}}$',
 
 'igm_initial_temperature': r'$T_0$',
}    
##
#


history_elements = \
{
 'igm_h_1': r'$x_{\mathrm{HI}}$',
 'igm_h_2': r'$x_{\mathrm{HII}}$',
 'igm_he_1': r'$x_{\mathrm{HeI}}$',
 'igm_he_2': r'$x_{\mathrm{HeII}}$',
 'igm_he_3': r'$x_{\mathrm{HeIII}}$',
 'igm_Tk': r'$T_K$',
 'cgm_h_2': r'$Q_{\mathrm{HII}}$',
 'xavg': r'$\overline{x}_i$',
 'Ts': r'$T_S$',
 'z': r'$z$',
 'nu': r'$\nu$', 
 'Ja': r'$J_{\alpha}$', 
 'Jlw': r'$J_{\mathrm{LW}}$', 
 'dTb': r'$\delta T_b \ (\mathrm{mK})$',
 'dlogTk_dlogt': r'$d\log T_K / d\log t$',
 
 'slope': r'$\delta^{\prime} T_b \ [\mathrm{mK} \ \mathrm{MHz}^{-1}]$',
 'curvature': r'$\delta^{\prime \prime} T_b \ [\mathrm{mK}^2 \ \mathrm{MHz}^{-2}]$', 
}

tp_parameters = {}
hist_plus_derived = history_elements
hist_plus_derived.update(derived)
for key in hist_plus_derived:
    for tp in ['A', 'B', 'C', 'D', 'ZC']:        
        if key in ['z', 'nu']:
            tp_parameters['{0!s}_{1!s}'.format(key, tp)] = \
                r'{0!s}_{{\mathrm{{{1!s}}}}}$'.format(hist_plus_derived[key][0:-1], tp)
        else:
            tp_parameters['{0!s}_{1!s}'.format(key, tp)] = \
                r'{0!s}(\nu_{{\mathrm{{{1!s}}}}})$'.format(hist_plus_derived[key][0:-1], tp)

for key in hist_plus_derived:
    for tp in ['A', 'B', 'C', 'D']:        
        if key in ['z', 'nu']:
            tp_parameters['{0!s}_{1!s}p'.format(key, tp)] = \
                r'{0!s}_{{\mathrm{{{1!s}}}}}^{{\prime}}$'.format(hist_plus_derived[key][0:-1], tp)
        else:
            tp_parameters['{0!s}_{1!s}p'.format(key, tp)] = \
                r'{0!s}(\nu_{{\mathrm{{{1!s}}}}}^{{\prime}})$'.format(hist_plus_derived[key][0:-1], tp)


tanh_parameters = \
{
 'tanh_J0': r'$\left(J_0 / J_{21}\right)$', 
 'tanh_Jz0': r'$z_J$',
 'tanh_Jdz': r'$\Delta z_J$', 
 'tanh_T0': r'$T_0$', 
 'tanh_Tz0': r'$z_T$',
 'tanh_Tdz': r'$\Delta z_T$', 
 'tanh_x0': r'$\overline{x}_{i,0}$', 
 'tanh_xz0': r'$z_x$', 
 'tanh_xdz': r'$\Delta z_x$', 
 'tanh_bias_freq': r'$b_{\nu}$',
 'tanh_bias_temp': r'$b_{\mathrm{T}}$',
}

gauss_parameters = \
{
 'gaussian_A': r'$A_0 \ (\mathrm{mK})$',
 'gaussian_nu': r'$\nu_0 \ (\mathrm{MHz})$',
 'gaussian_sigma': r'$\sigma_0 \ (\mathrm{MHz})$',
}

lf_parameters = \
{
 'pop_lf_Mstar': r'$M_{\ast}$',
 'pop_lf_pstar': r'$\phi_{\ast}$',
 'pop_lf_alpha': r'$\alpha$',
 'Mpeak': r'$M_{\mathrm{peak}}$',
 'fpeak': r'$f_{\ast} (M_{\mathrm{peak}})$',
 'gamma': r'$\gamma$',
 'Mh': r'$M_h / M_{\odot}$',
 'Lh': r'$L_h / (\mathrm{erg} \ \mathrm{s}^{-1} \ \mathrm{Hz}^{-1})$', 
}

pop_parameters = \
{
 'pop_Z': r'$Z/Z_{\odot}$',
 'pop_sfr': r'$\dot{M}_{\ast}$',
 'pop_lf_beta': r'$\Beta_{\mathrm{UV}}$',
 'pop_fstar': r'$f_{\ast}$',
 'pop_fobsc': r'$f_{\mathrm{obsc}}$',
 'fobsc': r'$f_{\mathrm{obsc}}$',
 'pop_acc_frac_stellar': r'$f_{\ast}^{\mathrm{acc}}$',
 'pop_acc_frac_metals': r'$f_Z^{\mathrm{acc}}$',
 'pop_acc_frac_gas': r'$f_g^{\mathrm{acc}}$',
 'pop_metal_retention': r'$f_{\mathrm{ret,Z}}$',
 'pop_abun_limit': r'$\mathcal{Z}_c$',
 'pop_bind_limit': r'$\mathcal{E}_c$',
 'pop_time_limit': r'$\mathcal{T}_c$',
}

sfe_parameters = \
{
 "lf": r'$\phi(M_{\mathrm{UV}}) \ [\mathrm{mag}^{-1} \ \mathrm{cMpc}^{-3}]$',
 "galaxy_lf": r'$\phi(M_{\mathrm{UV}}) \ [\mathrm{mag}^{-1} \ \mathrm{cMpc}^{-3}]$',
 "smf": r'$\phi(M_{\ast}) \ [\mathrm{dex}^{-1} \ \mathrm{cMpc}^{-3}]$',
}

for i in range(6):
<<<<<<< HEAD
    sfe_parameters['pq_func_par%i' % i] = r'$p_{%i}$' % i
=======
    sfe_parameters['php_Mfun_par{}'.format(i)] = r'$p_{{{}}}$'.format(i)
    for j in range(6):
        sfe_parameters['php_Mfun_par{0}_par{1}'.format(i,j)] =\
            r'$p_{{{0},{1}}}$'.format(i,j)
>>>>>>> 045b0632
        
powspec = \
{
 'k': r'$k \ [\mathrm{cMpc}^{-1}]$',
 'dpow': r'$\overline{\delta T_b}^2 \Delta_{21}^2 \ \left[\mathrm{mK}^2 \right]$',
 'pow': r'$P(k)$',

}
other = \
{
 'load': 'processor #',
 'contrast': r'$1 - T_{\gamma} / T_S$',
}

labels.update(history_elements)
labels.update(tanh_parameters)
labels.update(gauss_parameters)
labels.update(other)
labels.update(common)
labels.update(lf_parameters)
labels.update(pop_parameters)
labels.update(tp_parameters)
labels.update(sfe_parameters)
labels.update(powspec)

# Add custom labels
labels.update(custom_labels)

def logify_str(s, sup=None):
    s_no_dollar = str(s.replace('$', ''))
    
    new_s = s_no_dollar
    
    if sup is not None:
        new_s += '[{!s}]'.format(sup_scriptify_str(s))
        
    return r'$\mathrm{log}_{10}' + new_s + '$'
    
def undo_mathify(s):
    return str(s.replace('$', ''))
    
def mathify_str(s):
    return r'${!s}$'.format(s)    
            
class Labeler(object):
    def __init__(self, pars, is_log=False, extra_labels={}, **kwargs):
        self.pars = self.parameters = pars
        self.base_kwargs = kwargs
        self.extras = extra_labels
        
        self.labels = labels.copy()
        self.labels.update(self.extras)
        
        if type(is_log) == bool:
            self.is_log = {par:is_log for par in pars}
        else:
            self.is_log = {}
            for par in pars:
                if par in self.parameters:
                    k = self.parameters.index(par)
                    self.is_log[par] = is_log[k]
                else:
                    # Blobs are never log10-ified before storing to disk
                    self.is_log[par] = False        
        
    def units(self, prefix):
        units = None
        for kwarg in self.base_kwargs:
            if not re.search(prefix, kwarg):
                continue
            
            if re.search('units', kwarg):
                units = self.base_kwargs[kwarg]
        
        return units
                
    def _find_par(self, popid, phpid):
        kwarg = None
        look_for_1 = '{{{}}}'.format(popid)
        look_for_2 = '[{}]'.format(phpid)
        for kwarg in self.base_kwargs:
            if phpid is not None:
                if self.base_kwargs[kwarg] == 'pq[{}]'.format(phpid):
                    break
                
        return kwarg.replace('{{{}}}'.format(popid), '')
                
    def label(self, par, take_log=False, un_log=False):
        """
        Create a pretty label for this parameter (if possible).
        """
        
        if par in self.labels:
            label = self.labels[par]
            
            if par in self.parameters:
                if take_log:        
                    return mathify_str('\mathrm{log}_{10}' + undo_mathify(label))
                elif self.is_log[par] and (not un_log):
                    return mathify_str('\mathrm{log}_{10}' + undo_mathify(label))
                else:
                    return label
            else:
                return label

        prefix, popid, phpid = par_info(par)

        _par = par        
        # Correct prefix is phpid is not None
        if phpid is not None:
            s = 'pq[{}]'.format(phpid)
                
            for _par in self.base_kwargs:
                if self.base_kwargs[_par] != s:
                    continue
                break
                
            prefix = _par        
                
        units = self.units(prefix)
        
        label = None
                
        # Simplest case. Not popid, not a PQ, label found.
        if popid == phpid == None and (prefix in self.labels):
            label = self.labels[prefix]
        # Has pop ID number but is not a PQ, label found.
        elif (popid is not None) and (phpid is None) and (prefix in self.labels):
            label = self.labels[prefix]
        elif (popid is not None) and (phpid is None) and (prefix.strip('pop_') in self.labels):
            label = self.labels[prefix.strip('pop_')]    
        # Has Pop ID, not a PQ, no label found.      
        elif (popid is not None) and (phpid is None) and (prefix not in self.labels):
            try:
                hard = self._find_par(popid, phpid)
            except:
                hard = None
        
            if hard is not None:    
                # If all else fails, just typset the parameter decently
                label = prefix
                #parnum = int(re.findall(r'\d+', prefix)[0]) # there can only be one
                #label = r'${0!s}\{{{1}\}}[{2}]<{3}>$'.format(hard.replace('_', '\_'),
                #    popid, phpid, parnum)    
        # Is PQ, label found. Just need to parse []s.
        elif phpid is not None and (prefix in self.labels):
            parnum = list(map(int, re.findall(r'\d+', par.replace('[{}]'.format(phpid),''))))
            if len(parnum) == 1:
                label = r'${0!s}^{{\mathrm{{par}}\ {1}}}$'.format(\
                    undo_mathify(self.labels[prefix]), parnum[0])
            else:
                label = r'${0!s}^{{\mathrm{{par}}\ {1},{2}}}$'.format(\
                    undo_mathify(self.labels[prefix]), parnum[0], parnum[1])
        # Otherwise, just use number. Not worth the trouble right now.
        elif (popid is None) and (phpid is not None) and par.startswith('pq_'):
            label = 'par {}'.format(self.parameters.index(par))
            
        # Troubleshoot if label not found
        if label is None:         
            label = prefix
            if re.search('pop_', prefix):
                if prefix[4:] in self.labels:
                    label = self.labels[prefix[4:]]
            else:
                label = r'${!s}$'.format(par.replace('_', '\_'))

        if par in self.parameters: 
            #print('{0} {1} {2} {3}'.format(par, take_log, self.is_log[par],\
            #    un_log))
            if take_log:
                return mathify_str('\mathrm{log}_{10}' + undo_mathify(label))
            elif self.is_log[par] and (not un_log):
                return mathify_str('\mathrm{log}_{10}' + undo_mathify(label))
            else:
                return label

        return label

        
    <|MERGE_RESOLUTION|>--- conflicted
+++ resolved
@@ -244,14 +244,7 @@
 }
 
 for i in range(6):
-<<<<<<< HEAD
     sfe_parameters['pq_func_par%i' % i] = r'$p_{%i}$' % i
-=======
-    sfe_parameters['php_Mfun_par{}'.format(i)] = r'$p_{{{}}}$'.format(i)
-    for j in range(6):
-        sfe_parameters['php_Mfun_par{0}_par{1}'.format(i,j)] =\
-            r'$p_{{{0},{1}}}$'.format(i,j)
->>>>>>> 045b0632
         
 powspec = \
 {
