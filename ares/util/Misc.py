"""

Misc.py

Author: Jordan Mirocha
Affiliation: University of Colorado at Boulder
Created on: Sun Oct 19 19:50:31 MDT 2014

Description: 

"""

import re, os
import numpy as np
import matplotlib.pyplot as pl
from collections import Iterable
from scipy.integrate import cumtrapz
from ..physics.Constants import sigma_T
from .SetDefaultParameterValues import SetAllDefaults
from .CheckForParameterConflicts import CheckForParameterConflicts
try:
    # this runs with no issues in python 2 but raises error in python 3
    basestring
except:
    # this try/except allows for python 2/3 compatible string type checking
    basestring = str

try:
    from mpi4py import MPI
    rank = MPI.COMM_WORLD.rank
    size = MPI.COMM_WORLD.size
except ImportError:
    rank = 0
    size = 1

logbx = lambda b, x: np.log10(x) / np.log10(b)

def get_cmd_line_kwargs(argv):
    
    cmd_line_kwargs = {}

    for arg in argv[1:]:
        pre, post = arg.split('=')

        # Need to do some type-casting
        if post.isdigit():
            cmd_line_kwargs[pre] = int(post)
        elif post.isalpha():
            cmd_line_kwargs[pre] = str(post)
        else:
            try:
                cmd_line_kwargs[pre] = float(post)
            except ValueError:
                # strings with underscores will return False from isalpha
                cmd_line_kwargs[pre] = str(post)
    
    return cmd_line_kwargs

def get_hg_rev():
    import subprocess
    try:
        ARES = os.getenv('ARES')
        pipe = subprocess.Popen(["hg", "id", "-i", ARES], stdout=subprocess.PIPE)
    except:
        return 'unknown'
        
    return pipe.stdout.read().strip()
    
class evolve:
    """ Make things that may or may not evolve with time callable. """
    def __init__(self, val):
        self.val = val
        self.callable = val == types.FunctionType
    def __call__(self, z = None):
        if self.callable:
            return self.val(z)
        else:
            return self.val
            
def sort(pf, prefix='spectrum', make_list=True, make_array=False):
    """
    Turn any item that starts with prefix_ into a list, if it isn't already.
    Hack off the prefix when we're done.
    """            

    result = {}
    for par in pf.keys():
        if par[0:len(prefix)] != prefix:
            continue

        new_name = par.partition('_')[-1]
        if (isinstance(pf[par], Iterable) and not isinstance(pf[par], basestring)) \
            or (not make_list):
            result[new_name] = pf[par]
        elif make_list:
            result[new_name] = [pf[par]]

    # Make sure all elements are the same length?      
    if make_list or make_array:  
        lmax = 1
        for par in result:
            lmax = max(lmax, len(result[par]))

        for par in result:
            if len(result[par]) == lmax:
                continue

            result[par] = lmax * [result[par][0]]

            if make_array:
                result[par] = np.array(result[par])

    return result

def num_freq_bins(Nx, zi=40, zf=10, Emin=2e2, Emax=3e4):
    """
    Compute number of frequency bins required for given log-x grid.

    Defining the variable x = 1 + z, and setting up a grid in log-x containing
    Nx elements, compute the number of frequency bins required for a 1:1 
    mapping between redshift and frequency.

    """
    x = np.logspace(np.log10(1.+zf), np.log10(1.+zi), Nx)
    R = x[1] / x[0]

    # Create mapping to frequency space
    Etmp = 1. * Emin
    n = 1
    while Etmp < Emax:
        Etmp = Emin * R**(n - 1)
        n += 1

    # Subtract 2: 1 because we overshoot Emax in while loop, another because
    # n is index-1-based (?)

    return n-2

def tau_post_EoR(sim):
    """
    Compute Thomson optical depth from z=0 to the lowest redshift contained
    in an ares.simulations.MultiPhaseMedium calculation.
    
    .. note:: Assumes ___ about helium EoR?
    
    Parameters
    ----------
    sim : instance of ares.simulations.MultiPhaseMedium or Global21cm
    
    Returns
    -------
    Array of redshifts and (cumulative) optical depth out to those redshifts.
    
    """
    
    zmin = sim.history['z'].min()
    ztmp = np.arange(0, zmin+0.001, 0.001)

    QHII = 1.0
    nH = sim.grid.cosm.nH(ztmp)
    dldz = sim.grid.cosm.dldz(ztmp)

    integrand = QHII * nH

    if 'igm_he_1' in sim.history:
        QHeII = 1.0
        xHeIII = 1.0
        nHe = sim.grid.cosm.nHe(ztmp)
        integrand += (QHeII + 2. * xHeIII) * nHe 

    integrand *= sigma_T * dldz

    tau = cumtrapz(integrand, ztmp, initial=0)
    
    return ztmp, tau

def tau_CMB(sim):
    """
    Compute CMB optical depth history.
    
    Parameters
    ----------
    sim : instance of ares.simulations.MultiPhaseMedium or Global21cm
    
    
    
    """
    
    # Sort in ascending order
    zall = sim.history['z'][-1::-1]
    
    zmin = zall.min()
    
    # Create array of redshifts from z=0 up to final snapshot
    ztmp = np.arange(0, zmin+0.001, 0.001)
    
    QHII = sim.history['cgm_h_2'][-1::-1]
    
    if 'igm_h_2' in sim.history:
        xHII = sim.history['igm_h_2'][-1::-1]
    else:
        xHII = 0.0
        
    nH = sim.grid.cosm.nH(zall)
    dldz = sim.grid.cosm.dldz(zall)

    integrand = (QHII + (1. - QHII) * xHII) * nH

    # Add helium optical depth
    if 'igm_he_1' in sim.history:
        QHeII = sim.history['cgm_h_2'][-1::-1]
        xHeII = sim.history['igm_he_2'][-1::-1]
        xHeIII = sim.history['igm_he_3'][-1::-1]        
    else:
        QHeII = sim.history['cgm_h_2'][-1::-1]
        xHeII = 0.0
        xHeIII = 0.0
        
    nHe = sim.grid.cosm.nHe(zall)    
        
    integrand += (QHeII + (1. - QHeII) * xHeII + 2. * xHeIII) \
        * nHe

    integrand *= sigma_T * dldz

    tau = cumtrapz(integrand, zall, initial=0)
        
    tau[zall > 100] = 0.0    
    
    # Make no arrays that go to z=0
    zlo, tlo = tau_post_EoR(sim)
            
    tau_tot = tlo[-1] + tau

    zarr = np.concatenate((zlo, zall))
    tau_all_z = np.concatenate((tlo, tau_tot))
    
    return zarr, tau_all_z

def get_attribute(s, ob):
    """
    Break apart a string `s` and recursively fetch attributes from object `ob`.
    """
    spart = s.partition('.')

    f = ob
    for part in spart:
        if part == '.':
            continue
<<<<<<< HEAD

        f = f.__getattribute__(part)

    return f

=======
        
        f = f.__getattribute__(part)
        
    return f

def split_by_sign(x, y):
    """
    Split apart an array into its positive and negative chunks.
    """

    splitter = np.diff(np.sign(y))

    if np.all(splitter == 0):
        ych = [y]
        xch = [x]
    else:
        splits = np.atleast_1d(np.argwhere(splitter != 0).squeeze()) + 1
        ych = np.split(y, splits)
        xch = np.split(x, splits)

    return xch, ych
    
def plot_by_chunk(x, y, ax, **kwargs):
    xx, yy = split_by_sign(x, y)
    
    if 'label' in kwargs:
        label = kwargs['label']
        del kwargs['label']
    else:
        label = None
    
    apply_label = False
    applied_label = False
    for i, chunk in enumerate(yy):
        pos = np.all(chunk > 0)
        
        apply_label = pos
        
        if apply_label and applied_label:
            apply_label = False
        
        if i == (len(yy) - 1) and (not applied_label):
            apply_label = True
            
                
        ax.loglog(xx[i], np.abs(yy[i]), lw=3 if pos else 1,
            label=label if apply_label else None, **kwargs)
    
        if apply_label:
            applied_label = True
            
    
    return ax
>>>>>>> 173bf0f1
<|MERGE_RESOLUTION|>--- conflicted
+++ resolved
@@ -237,6 +237,7 @@
     
     return zarr, tau_all_z
 
+
 def get_attribute(s, ob):
     """
     Break apart a string `s` and recursively fetch attributes from object `ob`.
@@ -247,13 +248,6 @@
     for part in spart:
         if part == '.':
             continue
-<<<<<<< HEAD
-
-        f = f.__getattribute__(part)
-
-    return f
-
-=======
         
         f = f.__getattribute__(part)
         
@@ -306,5 +300,4 @@
             applied_label = True
             
     
-    return ax
->>>>>>> 173bf0f1
+    return ax