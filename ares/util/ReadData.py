"""

ReadData.py

Author: Jordan Mirocha
Affiliation: University of Colorado at Boulder
Created on: Wed Aug 27 10:55:19 MDT 2014

Description: 

"""

import numpy as np
<<<<<<< HEAD
import imp as _imp
import os, pickle, re, sys
=======
import os, pickle, cPickle, re
from pickle import UnpicklingError
>>>>>>> 3484466c

try:
    import h5py
    have_h5py = True
except ImportError:
    have_h5py = False

try:
    from mpi4py import MPI
    rank = MPI.COMM_WORLD.rank
except ImportError:
    rank = 0
    
ARES = os.environ.get('ARES')
<<<<<<< HEAD
sys.path.insert(1, '%s/input/litdata' % ARES)

def read_lit(prefix, path=None):
    """
    Read data from the literature.
    
    Parameters
    ----------
    prefix : str
        Everything preceeding the '.py' in the name of the module.
    path : str
        If you want to look somewhere besides $ARES/input/litdata, provide
        that path here.

    """

    if path is not None:
        prefix = '%s/%s' % (path, prefix)
    
    # Load custom defaults    
    if os.path.exists('%s/input/litdata/%s.py' % (ARES, prefix)):
        _f, _filename, _data = _imp.find_module(prefix, 
            ['%s/input/litdata/' % ARES])
        mod = _imp.load_module('%s' % prefix, _f, _filename, _data)
    else:
        mod = None
    
    return mod

def flatten_energies(E):
    """
    Take fluxes sorted by band and flatten to single energy dimension.
    """

    to_return = []
    for i, band in enumerate(E):
        if type(band) is list:
            for j, flux_seg in enumerate(band):
                to_return.extend(flux_seg)
        else:
            to_return.extend(band)

    return np.array(to_return)

def flatten_flux(flux):
    return flatten_energies(flux)

def split_flux(energies, fluxes):
    """
    Take flattened fluxes and re-sort into band-grouped fluxes.
    """
    
    i_E = np.cumsum(map(len, energies))
    fluxes_split = np.hsplit(fluxes, i_E)

    return fluxes_split

def _sort_flux_history(all_fluxes):
    pass    

def _sort_history(all_data, prefix='', squeeze=False):
    """
    Take list of dictionaries and re-sort into 2-D arrays.
    
    Parameters
    ----------
    all_data : list
        Each element is a dictionary corresponding to data at a particular 
        snapshot.
    prefix : str
        Will prepended to all dictionary keys in output dictionary.
        
    Returns
    -------
    Dictionary, sorted by gas properties, with entire history for each one.
    """

    data = {}
    for key in all_data[0]:
        if type(key) is int and not prefix.strip():
            name = int(key)
        else:
            name = '%s%s' % (prefix, key)
        
        data[name] = []
        
    # Loop over time snapshots
    for element in all_data:

        # Loop over fields
        for key in element:
            if type(key) is int and not prefix.strip():
                name = int(key)
            else:
                name = '%s%s' % (prefix, key)
                
            data[name].append(element[key])

    # Cast everything to arrays
    for key in data:
        if squeeze:
            data[key] = np.array(data[key]).squeeze()
        else:
            data[key] = np.array(data[key])    

    return data
=======

tanh_gjah_to_ares = \
{
 'J_0/J_21': 'tanh_J0',
 'dz_J': 'tanh_Jdz',
 'z_{0,j}': 'tanh_Jz0',
 'T_0': 'tanh_T0',
 'dz_T': 'tanh_Tdz',
 'z_{0,T}': 'tanh_Tz0',
 'x_0': 'tanh_x0',
 'dz_x': 'tanh_xdz',
 'z_{0,x}': 'tanh_xz0',
 'b_\\nu': 'tanh_bias_freq',
 'b_T': 'tanh_bias_temp',
}    

fcoll_gjah_to_ares = \
{
'\\log_{10}\\xi_\\mathrm{LW}': 'xi_LW',
'\\log_{10}\\xi_\\mathrm{XR}': 'xi_XR',
'\\log_{10}xi_\\mathrm{UV}': 'xi_UV',
'\\log_{10}T_\\mathrm{min}': 'Tmin',
}

>>>>>>> 3484466c
    
def _load_hdf5(fn):    
    inits = {}
    f = h5py.File(fn, 'r')
    for key in f.keys():
        inits[key] = np.array(f[key].value)
    f.close()

    return inits

def _load_npz(fn):
    data = np.load(fn)
    new = {'z': data['z'].copy(), 'Tk': data['Tk'].copy(), 'xe': data['xe'].copy()}
    data.close()
    return new

def _load_inits(fn=None):

    if fn is None:
        fn = '%s/input/inits/initial_conditions.npz' % ARES
        inits = _load_npz(fn)

    else:
        if re.search('.hdf5', fn):
            inits = _load_hdf5(fn)
        else:
            inits = _load_npz(fn)

    return inits        

def read_pickled_blobs(fn):
    """
    Reads arbitrary meta-data blobs from emcee that have been pickled.
    
    Parameters
    ----------
    chain : str
        Name of file containing flattened chain.
    logL : str
        Name of file containing likelihoods.
    pars : str
        List of parameters corresponding to second dimension of chain.
        
    Returns
    -------
    All the stuff.
    
    """

    pass
    
def flatten_blobs(data):
    """
    Take a 3-D array, eliminate dimension corresponding to walkers, thus
    reducing it to 2-D
    """
    
    if len(data.shape) != 4:
        raise ValueError('chain ain\'t the right shape.')    
    
    new = []
    for i in range(data.shape[1]):
        new.extend(data[:,i,:,:])
        
    return new
    
def flatten_chain(data):
    """
    Take a 3-D array, eliminate dimension corresponding to walkers, thus
    reducing it to 2-D
    """

    if len(data.shape) != 3:
        raise ValueError('chain ain\'t the right shape.')    

    new = []
    for i in range(data.shape[1]):
        new.extend(data[:,i,:])

    return new

def flatten_logL(data):
    """
    Take a 2-D array, eliminate dimension corresponding to walkers, thus
    reducing it to 1-D
    """

    if len(data.shape) != 2:
        raise ValueError('chain ain\'t the right shape.')    

    new = []
    for i in range(data.shape[1]):
        new.extend(data[:,i])

    return new

def read_pickled_dict(fn):
    f = open(fn, 'rb')
    
    results = []
    
    while True:
        try:
            # This array should be (nsteps, ndims)
            results.append(pickle.load(f))
        except EOFError:
            break
    
    f.close()
    
    return results
            
def read_pickle_file(fn):
    f = open(fn, 'rb')

    ct = 0
    results = []
    while True:
        try:
            data = pickle.load(f)
            results.extend(data)
            ct +=1
        except EOFError:
            break

    #print "Read %i chunks from %s." % (ct, fn)

    f.close()
    
    return np.array(results)

def read_pickled_blobs(fn):
    return read_pickle_file(fn)    
    
def read_pickled_logL(fn):    
    # Removes chunks dimension
    data = read_pickle_file(fn)
    
    Nd = len(data.shape)
    
    # A flattened logL should have dimension (iterations)
    if Nd == 1:
        return data
        
    # (walkers, iterations)
    elif Nd >= 2:
        new_data = []
        for element in data:
            if Nd == 2:
                new_data.extend(element)
            else:
                new_data.extend(element[0,:])
        return np.array(new_data)
    
   
    else:
        raise ValueError('unrecognized logL shape')
    
def read_pickled_chain(fn):
    
    # Removes chunks dimension
    data = read_pickle_file(fn)
    
    Nd = len(data.shape)

    # Flattened chain
    if Nd == 2:
        return np.array(data)
    
    # Unflattnened chain
    elif Nd == 3:
        new_data = []
        for element in data:
            new_data.extend(element)
            
        return np.array(new_data)
        
    else:
        raise ValueError('unrecognized chain shape')
            
    
    
        
    
    <|MERGE_RESOLUTION|>--- conflicted
+++ resolved
@@ -11,13 +11,8 @@
 """
 
 import numpy as np
-<<<<<<< HEAD
 import imp as _imp
 import os, pickle, re, sys
-=======
-import os, pickle, cPickle, re
-from pickle import UnpicklingError
->>>>>>> 3484466c
 
 try:
     import h5py
@@ -32,7 +27,6 @@
     rank = 0
     
 ARES = os.environ.get('ARES')
-<<<<<<< HEAD
 sys.path.insert(1, '%s/input/litdata' % ARES)
 
 def read_lit(prefix, path=None):
@@ -139,7 +133,6 @@
             data[key] = np.array(data[key])    
 
     return data
-=======
 
 tanh_gjah_to_ares = \
 {
@@ -163,8 +156,6 @@
 '\\log_{10}xi_\\mathrm{UV}': 'xi_UV',
 '\\log_{10}T_\\mathrm{min}': 'Tmin',
 }
-
->>>>>>> 3484466c
     
 def _load_hdf5(fn):    
     inits = {}
