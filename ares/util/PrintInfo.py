"""

PrintInfo.py

Author: Jordan Mirocha
Affiliation: University of Colorado at Boulder
Created on: Thu Jul 17 15:05:13 MDT 2014

Description: 

"""

import numpy as np
from types import FunctionType
import types, os, textwrap, glob, re
<<<<<<< HEAD
from ..physics.Constants import cm_per_kpc, m_H, nu_0_mhz, g_per_msun, \
    s_per_yr
=======
from ..physics.Constants import cm_per_kpc, m_H, nu_0_mhz, g_per_msun, s_per_yr
try:
    # this runs with no issues in python 2 but raises error in python 3
    basestring
except:
    # this try/except allows for python 2/3 compatible string type checking
    basestring = str
>>>>>>> 045b0632

try:
    from mpi4py import MPI
    rank = MPI.COMM_WORLD.rank
    size = MPI.COMM_WORLD.size
except ImportError:
    rank = 0
    size = 1
 
class ErrorIgnore(object):
   def __init__(self, errors, errorreturn = None, errorcall = None):
      self.errors = errors
      self.errorreturn = errorreturn
      self.errorcall = errorcall

   def __call__(self, function):
      def returnfunction(*args, **kwargs):
         try:
            return function(*args, **kwargs)
         except Exception as E:
            if type(E) not in self.errors:
               raise E
            if self.errorcall is not None:
               self.errorcall(E, *args, **kwargs)
            return self.errorreturn
      return returnfunction 

# FORMATTING   
width = 110
pre = post = '#'*4    
twidth = width - len(pre) - len(post) - 2
#

ARES = os.environ.get('ARES')

e_methods = \
{
 0: 'all photo-electron energy -> heat',
 1: 'Shull & vanSteenberg (1985)',
 2: 'Ricotti, Gnedin, & Shull (2002)',
 3: 'Furlanetto & Stoever (2010)'
}
             
rate_srcs = \
{
 'fk94': 'Fukugita & Kawasaki (1994)',
 'chianti': 'Chianti'
}
             
S_methods = \
{
 1: 'Salpha = const. = 1',
 2: 'Chuzhoy, Alvarez, & Shapiro (2005)',
 3: 'Furlanetto & Pritchard (2006)'
}         

def footer():
    print("#" * width)
    print("")

def header(s):
    print("\n" + ("#" * width))
    print("{0!s} {1!s} {2!s}".format(pre, s.center(twidth), post))
    print("#" * width)

def separator():
    print(line('-' * twidth))

def line(s, just='l'):
    """ 
    Take a string, add a prefix and suffix (some number of # symbols).
    
    Optionally justify string, 'c' for 'center', 'l' for 'left', and 'r' for
    'right'. Defaults to left-justified.
    
    """
    if just == 'c':
        return "{0!s} {1!s} {2!s}".format(pre, s.center(twidth), post)
    elif just == 'l':
        return "{0!s} {1!s} {2!s}".format(pre, s.ljust(twidth), post)
    else:
        return "{0!s} {1!s} {2!s}".format(pre, s.rjust(twidth), post)
        
def tabulate(data, rows, cols, cwidth=12, fmt='{:.4e}'):
    """
    Take table, row names, column names, and output nicely.
    """

    if type(cwidth) == int:
        assert (cwidth % 2 == 0), \
            "Table elements must have an even number of characters."

        cwidth = [cwidth] * (len(cols) + 1)

    else:
        assert len(cwidth) == len(cols) + 1

    #assert (len(pre) + len(post) + (1 + len(cols)) * cwidth) <= width, \
    #    "Table wider than maximum allowed width!"

    # Initialize empty list of correct length
    hdr = [' ' for i in range(width)]
    hdr[0:len(pre)] = list(pre)
    hdr[-len(post):] = list(post)

    hnames = []
    for i, col in enumerate(cols):
        tmp = col.center(cwidth[i+1])    
        hnames.extend(list(tmp))

    start = len(pre) + cwidth[0] + 3

    hdr[start:start + len(hnames)] = hnames

    # Convert from list to string        
    hdr_s = ''
    for element in hdr:
        hdr_s += element

    print(hdr_s)

    # Print out data
    for i in range(len(rows)):

        d = [' ' for j in range(width)]

        d[0:len(pre)] = list(pre)
        d[-len(post):] = list(post)

        d[len(pre)+1:len(pre)+1+len(rows[i])] = list(rows[i])
        d[len(pre)+1+cwidth[0]] = ':'

        # Loop over columns
        numbers = ''
        for j in range(len(cols)):
            if isinstance(data[i][j], basestring):
                numbers += data[i][j].center(cwidth[j+1])
                continue
            elif type(data[i][j]) is bool:
                numbers += str(int(data[i][j])).center(cwidth[j+1])
                continue 
            numbers += (fmt.format(data[i][j])).center(cwidth[j+1])
        numbers += ' '

        c = len(pre) + 1 + cwidth[0] + 2
        d[c:c+len(numbers)] = list(numbers)

        d_s = ''
        for element in d:
            d_s += element

        print(d_s)
        
def print_warning(s, header='WARNING'):
    dedented_s = textwrap.dedent(s).strip()
    snew = textwrap.fill(dedented_s, width=twidth)
    snew_by_line = snew.split('\n')
    
    print("\n" + ("#" * width))
    print("{0!s} {1!s} {2!s}".format(pre, header.center(twidth), post))
    print("#" * width)
    
    for l in snew_by_line:
        print(line(l))
    
    print("#" * width)        

def print_1d_sim(sim):

    if rank > 0:
        return

    warnings = []

    header = 'Radiative Transfer Simulation'
    print("\n" + ("#" * width))
    print("{0!s} {1!s} {2!s}".format(pre, header.center(twidth), post))
    print("#" * width)
    
    print(line('-' * twidth))       
    print(line('Book-Keeping'))     
    print(line('-' * twidth))
    
    if sim.pf['dtDataDump'] is not None:
        print(line("dtDataDump  : every {} Myr".format(sim.pf['dtDataDump'])))
    else:
        print(line("dtDataDump  : no regularly-spaced time dumps"))
    
    if sim.pf['dzDataDump'] is not None:
        print(line("dzDataDump  : every dz={0:.2g}".format(\
            sim.pf['dzDataDump'])))
    else:
        print(line("dzDataDump  : no regularly-spaced redshift dumps"))
       
    print(line("initial dt  : {0:.2g} Myr".format(sim.pf['initial_timestep'])))
    
    rdt = ""
    for element in sim.pf['restricted_timestep']:
        rdt += '{!s}, '.format(element)
    rdt = rdt.strip().rstrip(',')       
    print(line("restrict dt : {!s}".format(rdt)))
    print(line("max change  : {0:.4g}% per time-step".format(\
        sim.pf['epsilon_dt'] * 100)))

    print(line('-' * twidth))
    print(line('Grid'))
    print(line('-' * twidth))
    
    print(line("cells       : {}".format(sim.pf['grid_cells']), just='l'))
    print(line("logarithmic : {}".format(sim.pf['logarithmic_grid']), just='l'))
    print(line("r0          : {0:.3g} (code units)".format(\
        sim.pf['start_radius']), just='l'))
    print(line("size        : {0:.3g} (kpc)".format(\
        sim.pf['length_units'] / cm_per_kpc), just='l'))
    print(line("density     : {0:.2e} (H atoms cm**-3)".format(\
        sim.pf['density_units'])))
    
    print(line('-' * twidth))
    print(line('Chemical Network'))
    print(line('-' * twidth))
    
    Z = ''
    A = ''
    for i, element in enumerate(sim.grid.Z):
        if element == 1:
            Z += 'H'
            A += '{0:.2g}'.format(1)
        elif element == 2:
            Z += ', He'
            A += ', {0:.2g}'.format(sim.pf['helium_by_number'])
            
    print(line("elements    : {!s}".format(Z), just='l'))
    print(line("abundances  : {!s}".format(A), just='l'))
    print(line("rates       : {!s}".format(rate_srcs[sim.pf['rate_source']]),
        just='l'))
    
    print(line('-'*twidth))
    print(line('Physics'))
    print(line('-'*twidth))
    
    print(line("radiation   : {}".format(sim.pf['radiative_transfer'])))
    print(line("isothermal  : {}".format(sim.pf['isothermal']), just='l'))
    print(line("expansion   : {}".format(sim.pf['expansion']), just='l'))
    if sim.pf['radiative_transfer']:
        print(line("phot. cons. : {}".format(sim.pf['photon_conserving'])))
        print(line("planar      : {!s}".format(sim.pf['plane_parallel']), 
            just='l'))        
    print(line("electrons   : {!s}".format(\
        e_methods[sim.pf['secondary_ionization']]), just='l'))
            
    # Should really loop over sources here        
    
    if sim.pf['radiative_transfer']:
    
        print(line('-' * twidth))
        print(line('Source'))
        print(line('-' * twidth))
        
        print(line("type        : {!s}".format(sim.pf['source_type'])))
        if sim.pf['source_type'] == 'star':
            print(line("T_surf      : {0:.2e} K".format(\
                sim.pf['source_temperature'])))
            print(line("Qdot        : {0:.2e} photons / sec".format(\
                sim.pf['source_qdot'])))
        
        print(line('-' * twidth))
        print(line('Spectrum'))
        print(line('-' * twidth))
        print(line('not yet implemented'))

        #if sim.pf['spectrum_E'] is not None:
        #    tabulate()
        
    print("#" * width)
    print("")

def print_rate_int(tab):
    """
    Print information about a population to the screen.

    Parameters
    ----------
    pop : ares.populations.*Population instance

    """
    
    if rank > 0 or not pop.pf['verbose']:
        return

    warnings = []

    header  = 'Tabulated Rate Coefficient Integrals'
    
    print("\n" + ("#" * width))
    print("{0!s} {1!s} {2!s}".format(pre, header.center(twidth), post))
    print("#" * width)

    #print(line('-' * twidth))
    #print(line('Redshift Evolution'))
    #print(line('-' * twidth))
    #
    print("#" * width)

    for warning in warnings:
        print_warning(warning)
        
def print_hmf(hmf):
    header = 'Halo Mass function'
    print("\n" + ("#" * width))
    print("{0!s} {1!s} {2!s}".format(pre, header.center(twidth), post))
    print("#" * width)

    print(line('-' * twidth))
    print(line('Table Limits & Resolution'))
    print(line('-' * twidth))
    
    print(line("zmin                  : {0:g}".format(hmf.pf['hmf_zmin'])))
    print(line("zmax                  : {0:g}".format(hmf.pf['hmf_zmax'])))
    print(line("dz                    : {0:g}".format(hmf.pf['hmf_dz'])))
    print(line("Mmin (Msun)           : {0:e}".format(\
        10 ** hmf.pf['hmf_logMmin'])))
    print(line("Mmax (Msun)           : {0:e}".format(\
        10 ** hmf.pf['hmf_logMmax'])))
    print(line("dlogM                 : {0:g}".format(hmf.pf['hmf_dlogM'])))
    
    print("#" * width)

#@ErrorIgnore(errors=[KeyError])
def print_pop(pop):
    """
    Print information about a population to the screen.

    Parameters
    ----------
    pop : ares.populations.*Population instance

    """

    if rank > 0 or not pop.pf['verbose']:
        return

    warnings = []

    alpha = pop.pf['pop_alpha']
    Emin = pop.pf['pop_Emin']
    Emax = pop.pf['pop_Emax']
    EminNorm = pop.pf['pop_EminNorm']
    EmaxNorm = pop.pf['pop_EmaxNorm']

    if EminNorm is None:
        EminNorm = Emin
    if EmaxNorm is None:
        EmaxNorm = Emax

    # rt1d wants lists for spectrum_* parameters
    if type(alpha) is not list:
        alpha = list([alpha])    
    if type(Emin) is not list:
        Emin = list([Emin])
    if type(Emax) is not list:
        Emax = list([Emax])  
    if type(EminNorm) is not list:
        EminNorm = list([EminNorm])
    if type(EmaxNorm) is not list:
        EmaxNorm = list([EmaxNorm])

    print("\n" + ("#" * width))
    print("{0!s} {1!s} {2!s}".format(pre, header.center(twidth), post))
    print("#" * width)

    print(line('-' * twidth))
    print(line('Star Formation'))
    print(line('-' * twidth))

    # Redshift evolution stuff
    if pop.pf['pop_sfrd'] is not None:
        if isinstance(pop.pf['pop_sfrd'], basestring):
            print(line("SFRD        : {!s}".format(pop.pf['pop_sfrd'])))
        else:
            print(line("SFRD        : parameterized"))
    else:
        if pop.pf['pop_Mmin'] is None:
            print(line("SF          : in halos w/ Tvir >= 10**{0:g} K".format(\
                round(np.log10(pop.pf['pop_Tmin']), 2))))
        else:
            print(line(("SF          : in halos w/ M >= 10**{0:g} " +\
                "Msun").format(round(np.log10(pop.pf['pop_Mmin']), 2))))
        print(line("HMF         : {!s}".format(pop.pf['hmf_model'])))

    # Parameterized halo properties
    if pop.pf.Npqs > 0:
        if pop.pf.Npqs > 1:
            sf = lambda x: '[{}]'.format(x)
        else:
            sf = lambda x: ''

        for i, par in enumerate(pop.pf.pqs):

            pname = par.replace('pop_', '').ljust(20)

            s = pop.pf['pq_func{!s}'.format(sf(i))]

            if 'pq_faux{!s}'.format(sf(i)) not in pop.pf:
                print(line("{0!s}   : {1!s}".format(pname, s)))
                continue    
                
            if pop.pf['pq_faux{!s}'.format(sf(i))] is not None:
                if pop.pf['pq_faux_meth{!s}'.format(sf(i))] == 'add':
                    s += ' + {!s}'.format(pop.pf['pq_faux{!s}'.format(sf(i))])
                else:
                    s += ' * {!s}'.format(pop.pf['pq_faux{!s}'.format(sf(i))])
                
            print(line("{0!s}: {1!s}".format(pname, s)))
                
    print(line('-' * twidth))
    print(line('Radiative Output'))
    print(line('-' * twidth))
    
    if hasattr(pop, 'yield_per_sfr'):
        print(line("yield (erg / s / SFR) : {0:g}".format(\
            pop.yield_per_sfr * g_per_msun / s_per_yr)))
    
    print(line("Emin (eV)             : {0:g}".format(pop.pf['pop_Emin'])))
    print(line("Emax (eV)             : {0:g}".format(pop.pf['pop_Emax'])))
    print(line("EminNorm (eV)         : {0:g}".format(pop.pf['pop_EminNorm'])))
    print(line("EmaxNorm (eV)         : {0:g}".format(pop.pf['pop_EmaxNorm'])))    

    ##
    # SPECTRUM STUFF
    ##
    if pop.pf['pop_solve_rte']:
        print(line('-' * twidth))
        print(line('Spectrum'))
        print(line('-' * twidth))
    
        print(line("SED               : {!s}".format(pop.pf['pop_sed'])))
        
        if pop.pf['pop_sed'] == 'pl':
            print(line("alpha             : {0:g}".format(\
                pop.pf['pop_alpha'])))
            print(line("logN              : {0:g}".format(pop.pf['pop_logN'])))
        elif pop.pf['pop_sed'] == 'mcd':
            print(line("mass (Msun)       : {0:g}".format(pop.pf['pop_mass'])))
            print(line("rmax (Rg)         : {0:g}".format(pop.pf['pop_rmax'])))
        else:
            print(line("from source       : {!s}".format(pop.pf['pop_sed'])))
    
    print("#" * width)

    for warning in warnings:
        print_warning(warning)
        
def print_sim(sim):
    """
    Print information about radiation background calculation to screen.
    
    Parameters
    ----------
    sim : ares.simulations.Global21cm instance
    """
    
    if rank > 0:
        return 
        
    header = 'ARES Simulation: Overview'
    print("\n" + ("#" * width))
    print("{0!s} {1!s} {2!s}".format(pre, header.center(twidth), post))
    print("#" * width)
    
    # Check for phenomenological models
    if sim.is_phenom:
        print("Phenomenological model! Not much to report...")
        print("#" * width)
        return    
    
    print(line('-' * twidth))
    print(line('Populations'))
    print(line('-' * twidth))
    
    rows = []
    cols = ['sfrd', 'sed', 'radio', 'O/IR', 'Ly-a', 'LW', 'Ly-C', 'X-ray', 'RTE']
    data = []
    for i, pop in enumerate(sim.pops):
        rows.append('pop #{}'.format(i))
        if re.search('link', pop.pf['pop_sfr_model']):
            junk, quantity, num = pop.pf['pop_sfr_model'].split(':')
            mod = 'link:{0!s}:{1}'.format(quantity, int(num))
        else:
            mod = pop.pf['pop_sfr_model']
            
        tmp = [mod, 'yes' if pop.pf['pop_sed_model'] else 'no']

        suffix = ['_fl', '']
        for j, fl in enumerate([True, False]):
            if fl != fluctuations:
                continue
                                
            for band in ['lya', 'ion', 'heat']:
                is_src = pop.__getattribute__('is_src_%s%s' % (band, suffix[j]))
                
                if is_src:
                    tmp.append('x')
                else:                
                    tmp.append(' ')
            
            # No analog for RTE solution for fluctuations (yet)
            if fl:
                tmp.append(' ')
                
            if pop.pf['pop_solve_rte']:
                tmp.append('x')
            else:
                tmp.append(' ')    

        data.append(tmp)
        
<<<<<<< HEAD
    return data, rows, cols
    
def _rad_type(sim, fluctuations=False):
    rows = []
    cols = ['sfrd', 'sed', 'Ly-a', 'Ly-C', 'X-ray', 'RTE']
    data = []
    for i, pop in enumerate(sim.pops):
        rows.append('pop #%i' % i)
        if re.search('link', pop.pf['pop_sfr_model']):
            junk, quantity, num = pop.pf['pop_sfr_model'].split(':')
            mod = 'link:%s:%i' % (quantity, int(num))
=======
        if pop.is_src_radio:
            tmp.append('x')
>>>>>>> 045b0632
        else:
            mod = pop.pf['pop_sfr_model']

        tmp = [mod, 'yes' if pop.pf['pop_sed_model'] else 'no']

        suffix = ['_fl', '']
        for j, fl in enumerate([True, False]):
            if fl != fluctuations:
                continue

            for band in ['lya', 'ion', 'heat']:
                is_src = pop.__getattribute__('is_src_%s%s' % (band, suffix[j]))

                if is_src:
                    tmp.append('x')
                else:                
                    tmp.append(' ')

            # No analog for RTE solution for fluctuations (yet)
            if fl:
                tmp.append(' ')

            if pop.pf['pop_solve_rte']:
                tmp.append('x')
            else:
                tmp.append(' ')    

        data.append(tmp)

    return data, rows, cols
        
<<<<<<< HEAD
def print_sim(sim):
    """
    Print information about simulation to screen.
    
    Parameters
    ----------
    sim : ares.simulations.Global21cm or PowerSpectrum21cm instance.
    
    """
    
    if rank > 0 or not sim.pf['verbose']:
        return 
        
    header = 'ARES Simulation: Overview'
    print "\n" + "#"*width
    print "%s %s %s" % (pre, header.center(twidth), post)
    print "#"*width    
    
    # Check for phenomenological models
    if sim.is_phenom:
        print "Phenomenological model! Not much to report..."
        print "#"*width    
        return    
    
    print line('-'*twidth)
    print line('Uniform Backgrounds')
    print line('-'*twidth)
    
    data, rows, cols = _rad_type(sim)
    tabulate(data, rows, cols, cwidth=[8,12,8,8,8,8,8], fmt='%s')
    
    print line('-'*twidth)
    print line('Fluctuating Backgrounds')
    print line('-'*twidth)
    
    data, rows, cols = _rad_type(sim, fluctuations=True)
    tabulate(data, rows, cols, cwidth=[8,12,8,8,8,8,8], fmt='%s')
=======
        if pop.is_src_oir:
            tmp.append('x')
        else:
            tmp.append(' ')    
            
        if pop.is_src_lya:
            tmp.append('x')
        else:
            tmp.append(' ')
            
        if pop.is_src_lw:
            tmp.append('x')
        else:
            tmp.append(' ')    
        
        if pop.is_src_uv:
            tmp.append('x')
        else:
            tmp.append(' ')
        
        if pop.is_src_xray:
            tmp.append('x')
        else:
            tmp.append(' ')     
            
        if pop.pf['pop_solve_rte']:
            tmp.append('x')
        else:
            tmp.append(' ')
            
        data.append(tmp)    
    
    tabulate(data, rows, cols, cwidth=[8,12,8,8,8,8,8,8,8,8], fmt='{!s}')
>>>>>>> 045b0632
    
    print(line('-' * twidth))
    print(line('Physics'))
    print(line('-' * twidth))
    
    phys_pars = ['cgm_initial_temperature', 'clumping_factor', 
        'secondary_ionization', 'approx_Salpha', 'include_He', 
        'feedback_LW', 'feedback_LW_Mmin', 'feedback_LW_fsh']

    cosm_pars = ["omega_m_0", "omega_b_0", "omega_l_0", "hubble_0", 
        "helium_by_number", "sigma_8"]
    
    for par in phys_pars:
        val = sim.pf[par]
        
        
        if ('feedback_LW' in par) and (par != 'feedback_LW'):
            if not sim.pf['feedback_LW']:
                continue        
        
        if val is None:
            print(line('{!s} : None'.format(par.ljust(30))))
        elif type(val) in [list, tuple]:
            print(line('{0!s} : {1!s}'.format(par.ljust(30), val)))
        elif type(val) in [int, float]:
            print(line('{0!s} : {1:g}'.format(par.ljust(30), val)))
        else:
            print(line('{0!s} : {1!s}'.format(par.ljust(30), val)))
    
    print("#" * width)
    

def print_rb(rb):
    """
    Print information about radiation background calculation to screen.

    Parameters
    ----------
    igm : glorb.evolve.IGM instance
    zarr : np.ndarray
        Redshift points.
    xarr : np.ndarray
        Ionized fraction values at corresponding redshifts.

    """

    if rank > 0 or not rb.pf['verbose']:
        return

    if rb.pf['approx_xrb']:
        return

    warnings = []        

    header = 'Radiation Background'
    print("\n" + ("#" * width))
    print("{0!s} {1!s} {2!s}".format(pre, header.center(twidth), post))
    print("#" * width)

    print(line('-' * twidth))
    print(line('Redshift & Energy Range'))
    print(line('-' * twidth))

    if rb.pf['redshift_bins'] is not None:
        print(line("Emin (eV)         : {0:.1e}".format(rb.igm.E0)))
        print(line("Emax (eV)         : {0:.1e}".format(rb.igm.E1)))

        if hasattr(rb.igm, 'z'):
            print(line("zmin              : {0:.2g}".format(rb.igm.z.min())))    
            print(line("zmax              : {0:.2g}".format(rb.igm.z.max())))    
            print(line("redshift bins     : {}".format(rb.igm.L)))
            print(line("frequency bins    : {}".format(rb.igm.N)))

        if hasattr(rb.igm, 'tabname'):

            if rb.igm.tabname is not None:
                print(line('-' * twidth))
                print(line('Tabulated IGM Optical Depth'))
                print(line('-' * twidth))

                if type(rb.igm.tabname) is dict:
                    print(line("file              : actually, a dictionary " +\
                        "via tau_table"))
                else:
                    fn = rb.igm.tabname[rb.igm.tabname.rfind('/')+1:]
                    path = rb.igm.tabname[:rb.igm.tabname.rfind('/')+1]
                    
                    print(line("file              : {!s}".format(fn)))
                    
                    if ARES in path:
                        path = path.replace(ARES, '')
                        print(line(("path              : " +\
                            "$ARES{!s}").format(path)))
                    else:
                        print(line("path              : {!s}".format(path)))

    else:
        print(line("Emin (eV)         : {0:.1e}".format(\
            rb.pf['spectrum_Emin'])))
        print(line("Emax (eV)         : {0:.1e}".format(\
            rb.pf['spectrum_Emax'])))
        
        if rb.pf['spectrum_Emin'] < 13.6:
            if not rb.pf['discrete_lwb']:
                print(line("NOTE              : this is a continuous " +\
                    "radiation field!"))
            else:
                print(line(("NOTE              : discretized over first {} " +\
                    "Ly-n bands").format(rb.pf['lya_nmax'])))
        else:
            print(line("NOTE              : this is a continuous radiation " +\
                "field!"))

    print("#" * width)

    for warning in warnings:
        print_warning(warning)

def print_21cm_sim(sim):
    """
    Print information about 21-cm simulation to screen.

    Parameters
    ----------
    sim : instance of Simulation class

    """

    if rank > 0 or not sim.pf['verbose']:
        return

    warnings = []

    header = '21-cm Simulation'
    print("\n" + ("#" * width))
    print("{0!s} {1!s} {2!s}".format(pre, header.center(twidth), post))
    print("#" * width)

    print(line('-' * twidth))
    print(line('Book-Keeping'))
    print(line('-' * twidth))

    print(line("z_initial   : {0:.1g}".format(sim.pf['initial_redshift'])))
    if sim.pf['stop'] is not None:
        print(line(("z_final     : @ turning point {!s}").format(\
            sim.pf['stop'])))
    else:
        if sim.pf['stop_xavg'] is not None:    
            print(line("z_final     : when x_i > {0:.6g} OR".format(\
                sim.pf['stop_xavg'])))
        print(line("z_final     : {0:.2g}".format(sim.pf['final_redshift'])))

    if sim.pf['dtDataDump'] is not None:
        print(line("dtDataDump  : every {} Myr".format(sim.pf['dtDataDump'])))
    else:
        print(line("dtDataDump  : no regularly-spaced time dumps"))

    if sim.pf['dzDataDump'] is not None:
        print(line("dzDataDump  : every dz={0:.2g}".format(\
            sim.pf['dzDataDump'])))
    else:
        print(line("dzDataDump  : no regularly-spaced redshift dumps"))    

    if sim.pf['max_timestep'] is not None:  
        print(line("max_dt      : {0:.2g} Myr".format(sim.pf['max_timestep'])))
    else:
        print(line("max_dt      : no maximum time-step"))

    if sim.pf['max_dz'] is not None:  
        print(line("max_dz      : {0:.2g}".format(sim.pf['max_dz'])))
    else:
        print(line("max_dz      : no maximum redshift-step"))

    print(line("initial dt  : {0:.2g} Myr".format(sim.pf['initial_timestep'])))

    rdt = ""
    for element in sim.pf['restricted_timestep']:
        rdt += '{!s}, '.format(element)
    rdt = rdt.strip().rstrip(',')
    print(line("restrict dt : {!s}".format(rdt)))
    print(line("max change  : {0:.4g}% per time-step".format(\
        sim.pf['epsilon_dt'] * 100)))

    ##
    # ICs
    ##
    if ARES and hasattr(sim, 'inits_path'):

        print(line('-' * twidth))
        print(line('Initial Conditions'))
        print(line('-' * twidth))

        fn = sim.inits_path[sim.inits_path.rfind('/')+1:]
        path = sim.inits_path[:sim.inits_path.rfind('/')+1]

        print(line("file        : {!s}".format(fn)))

        if ARES in path:
            path = path.replace(ARES, '')
            print(line("path        : $ARES{!s}".format(path)))
        else:
            print(line("path        : {!s}".format(path)))

    ##
    # PHYSICS
    ##        

    print(line('-' * twidth))
    print(line('Physics'))
    print(line('-' * twidth))

    print(line("radiation   : {}".format(sim.pf['radiative_transfer'])))
    print(line("electrons   : {!s}".format(\
        e_methods[sim.pf['secondary_ionization']])))
    if type(sim.pf['clumping_factor']) is types.FunctionType:
        print(line("clumping    : parameterized"))
    else:  
        print(line("clumping    : C = const. = {}".format(\
            sim.pf['clumping_factor'])))

    if type(sim.pf['feedback']) in [int, bool]:
        print(line("feedback    : {}".format(sim.pf['feedback'])))
    else:
        print(line("feedback    : {}".format(sum(sim.pf['feedback']))))

    Z = ''
    A = ''
    for i, element in enumerate(sim.grid.Z):
        if element == 1:
            Z += 'H'
            A += '{0:.2g}'.format(1.)
        elif element == 2:
            Z += ', He'
            A += ', {0:.2g}'.format(sim.pf['helium_by_number'])

    print(line("elements    : {!s}".format(Z), just='l'))
    print(line("abundance   : {!s}".format(A), just='l'))
    print(line("approx He   : {}".format(sim.pf['approx_He'])))
    print(line("rates       : {!s}".format(rate_srcs[sim.pf['rate_source']]), 
        just='l'))

    print(line("approx Sa   : {!s}".format(S_methods[sim.pf['approx_Salpha']]), 
        just='l'))

    print("#" * width)

    for warning in warnings:
        print_warning(warning)       

def print_fit(fitter):         

    return
    
    if rank > 0:
        return

    warnings = []
        
    is_cov = False

    header = 'Parameter Estimation'
    print("\n" + ("#" * width))
    print("{0!s} {1!s} {2!s}".format(pre, header.center(twidth), post))
    print("#" * width)

    cols = ['position', 'error']   
        
    if fit_TP:

        print(line('-' * twidth))
        print(line('Measurement to be Fit'))     
        print(line('-' * twidth))

        i = 0
        rows = []
        data = []
        for i, element in enumerate(fit.measurement_map):

            tp, val = element

            if tp == 'trans':
                continue

            if val == 0:
                if fit.measurement_units[0] == 'MHz':
                    rows.append('nu_{!s} (MHz)'.format(tp))
                else:
                    rows.append('z_{!s}'.format(tp))
            else:
                rows.append('T_{!s} (mK)'.format(tp))

            unit = fit.measurement_units[val]

            if is_cov:
                col1, col2 = fit.mu[i], np.sqrt(np.diag(fit.error)[i])
            else:
                col1, col2 = fit.mu[i], fit.error[i]

            data.append([col1, col2])

        tabulate(data, rows, cols, cwidth=[24, 12, 12, 12])    

    print(line('-' * twidth))
    print(line('Parameter Space'))
    print(line('-' * twidth))

    data = []
    cols = ['Prior', 'Transformation']
    rows = fit.parameters
    for i, row in enumerate(rows):
        if not hasattr(fit, 'prior_set'):
            tmp = ['N/A'] * 2
        else:
            try:
                tmp = list(fit.prior_set.parameter_strings())
            except:
                tmp = ['N/A'] * 2
        data.append(tmp)
    tabulate(data, rows, cols, cwidth=[24, 18, 18])

    print(line('-' * twidth))
    print(line('Exploration'))
    print(line('-' * twidth))

    print(line("nprocs      : {}".format(size)))
    print(line("nwalkers    : {}".format(fit.nwalkers)))
    print(line("burn-in     : {}".format(burn)))
    print(line("steps       : {}".format(steps)))
    print(line("outputs     : {!s}.*.pkl".format(fit.prefix)))

    if hasattr(fit, 'blob_names'):

        print(line('-' * twidth))
        print(line('Inline Analysis'))
        print(line('-' * twidth))

        Nb = len(fit.blob_names)
        Nz = len(fit.blob_redshifts)
        perwalkerperstep = Nb * Nz * 8 
        MB = perwalkerperstep * fit.nwalkers * steps / 1e6

        print(line("N blobs     : {}".format(Nb)))
        print(line("N redshifts : {}".format(Nz)))
        print(line("blob rate   : {} bytes / walker / step".format(\
            perwalkerperstep)))
        print(line("blob size   : {0:.2g} MB (total)".format(MB)))

    print("#" * width)
    print("")

def print_model_grid():
    if rank > 0:
        return
        
    header = 'Model Grid'
    print("\n" + ("#" * width))
    print("{0!s} {1!s} {2!s}".format(pre, header.center(twidth), post))
    print("#" * width)

    print(line('-' * twidth))
    print(line('Input Model'))
    print(line('-' * twidth))

def print_model_set(mset):
    if rank > 0:
        return
        
    header = 'Analysis: Model Set'
    print("\n" + ("#" * width))
    print("{0!s} {1!s} {2!s}".format(pre, header.center(twidth), post))
    print("#" * width)

    print(line('-' * twidth))
    print(line('Basic Information'))     
    print(line('-' * twidth))

    i = mset.prefix.rfind('/') # forward slash index
    
    # This means we're sitting in the right directory already
    if i == - 1:
        path = './'
        prefix = mset.prefix
    else:
        path = mset.prefix[0:i+1]
        prefix = mset.prefix[i+1:]

    print(line("path        : {!s}".format(path)))
    print(line("prefix      : {!s}".format(prefix)))
    print(line("N-d         : {}".format(len(mset.parameters))))

    print(line('-' * twidth))
    for i, par in enumerate(mset.parameters):
        print(line("param    #{0!s}: {1!s}".format(str(i).zfill(2), par)))
    
    print("#" * width)
    print("")
    







<|MERGE_RESOLUTION|>--- conflicted
+++ resolved
@@ -13,10 +13,6 @@
 import numpy as np
 from types import FunctionType
 import types, os, textwrap, glob, re
-<<<<<<< HEAD
-from ..physics.Constants import cm_per_kpc, m_H, nu_0_mhz, g_per_msun, \
-    s_per_yr
-=======
 from ..physics.Constants import cm_per_kpc, m_H, nu_0_mhz, g_per_msun, s_per_yr
 try:
     # this runs with no issues in python 2 but raises error in python 3
@@ -24,7 +20,6 @@
 except:
     # this try/except allows for python 2/3 compatible string type checking
     basestring = str
->>>>>>> 045b0632
 
 try:
     from mpi4py import MPI
@@ -477,86 +472,15 @@
     for warning in warnings:
         print_warning(warning)
         
-def print_sim(sim):
-    """
-    Print information about radiation background calculation to screen.
-    
-    Parameters
-    ----------
-    sim : ares.simulations.Global21cm instance
-    """
-    
-    if rank > 0:
-        return 
-        
-    header = 'ARES Simulation: Overview'
-    print("\n" + ("#" * width))
-    print("{0!s} {1!s} {2!s}".format(pre, header.center(twidth), post))
-    print("#" * width)
-    
-    # Check for phenomenological models
-    if sim.is_phenom:
-        print("Phenomenological model! Not much to report...")
-        print("#" * width)
-        return    
-    
-    print(line('-' * twidth))
-    print(line('Populations'))
-    print(line('-' * twidth))
-    
+def _rad_type(sim, fluctuations=False):
     rows = []
     cols = ['sfrd', 'sed', 'radio', 'O/IR', 'Ly-a', 'LW', 'Ly-C', 'X-ray', 'RTE']
-    data = []
-    for i, pop in enumerate(sim.pops):
-        rows.append('pop #{}'.format(i))
-        if re.search('link', pop.pf['pop_sfr_model']):
-            junk, quantity, num = pop.pf['pop_sfr_model'].split(':')
-            mod = 'link:{0!s}:{1}'.format(quantity, int(num))
-        else:
-            mod = pop.pf['pop_sfr_model']
-            
-        tmp = [mod, 'yes' if pop.pf['pop_sed_model'] else 'no']
-
-        suffix = ['_fl', '']
-        for j, fl in enumerate([True, False]):
-            if fl != fluctuations:
-                continue
-                                
-            for band in ['lya', 'ion', 'heat']:
-                is_src = pop.__getattribute__('is_src_%s%s' % (band, suffix[j]))
-                
-                if is_src:
-                    tmp.append('x')
-                else:                
-                    tmp.append(' ')
-            
-            # No analog for RTE solution for fluctuations (yet)
-            if fl:
-                tmp.append(' ')
-                
-            if pop.pf['pop_solve_rte']:
-                tmp.append('x')
-            else:
-                tmp.append(' ')    
-
-        data.append(tmp)
-        
-<<<<<<< HEAD
-    return data, rows, cols
-    
-def _rad_type(sim, fluctuations=False):
-    rows = []
-    cols = ['sfrd', 'sed', 'Ly-a', 'Ly-C', 'X-ray', 'RTE']
     data = []
     for i, pop in enumerate(sim.pops):
         rows.append('pop #%i' % i)
         if re.search('link', pop.pf['pop_sfr_model']):
             junk, quantity, num = pop.pf['pop_sfr_model'].split(':')
             mod = 'link:%s:%i' % (quantity, int(num))
-=======
-        if pop.is_src_radio:
-            tmp.append('x')
->>>>>>> 045b0632
         else:
             mod = pop.pf['pop_sfr_model']
 
@@ -586,9 +510,8 @@
 
         data.append(tmp)
 
-    return data, rows, cols
-        
-<<<<<<< HEAD
+    return data, rows, cols        
+                
 def print_sim(sim):
     """
     Print information about simulation to screen.
@@ -625,42 +548,7 @@
     print line('-'*twidth)
     
     data, rows, cols = _rad_type(sim, fluctuations=True)
-    tabulate(data, rows, cols, cwidth=[8,12,8,8,8,8,8], fmt='%s')
-=======
-        if pop.is_src_oir:
-            tmp.append('x')
-        else:
-            tmp.append(' ')    
-            
-        if pop.is_src_lya:
-            tmp.append('x')
-        else:
-            tmp.append(' ')
-            
-        if pop.is_src_lw:
-            tmp.append('x')
-        else:
-            tmp.append(' ')    
-        
-        if pop.is_src_uv:
-            tmp.append('x')
-        else:
-            tmp.append(' ')
-        
-        if pop.is_src_xray:
-            tmp.append('x')
-        else:
-            tmp.append(' ')     
-            
-        if pop.pf['pop_solve_rte']:
-            tmp.append('x')
-        else:
-            tmp.append(' ')
-            
-        data.append(tmp)    
-    
     tabulate(data, rows, cols, cwidth=[8,12,8,8,8,8,8,8,8,8], fmt='{!s}')
->>>>>>> 045b0632
     
     print(line('-' * twidth))
     print(line('Physics'))
