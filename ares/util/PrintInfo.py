--- conflicted
+++ resolved
@@ -667,14 +667,7 @@
         return
 
     warnings = []
-<<<<<<< HEAD
-=======
-    
-    #is_cov = True
-    #if len(fit.error.shape) == 1:
-    #    is_cov = False
->>>>>>> eb87393a
-
+        
     is_cov = False
 
     header = 'Parameter Estimation'
@@ -682,19 +675,8 @@
     print "%s %s %s" % (pre, header.center(twidth), post)
     print "#"*width
 
-<<<<<<< HEAD
-    if is_cov:
-        cols = ['position', 'error (diagonal of cov)']
-    else:
-        cols = ['position', 'error']   
-
-=======
-    #if is_cov:
-    #    cols = ['position', 'error (diagonal of cov)']
-    #else:
     cols = ['position', 'error']   
         
->>>>>>> eb87393a
     if fit_TP:
 
         print line('-'*twidth)       
@@ -720,21 +702,12 @@
                 rows.append('T_%s (mK)' % tp)
 
             unit = fit.measurement_units[val]
-<<<<<<< HEAD
 
             if is_cov:
                 col1, col2 = fit.mu[i], np.sqrt(np.diag(fit.error)[i])
             else:
                 col1, col2 = fit.mu[i], fit.error[i]
 
-=======
-        
-            #if is_cov:
-            #    col1, col2 = fit.mu[i], np.sqrt(np.diag(fit.error)[i])
-            #else:
-            col1, col2 = fit.mu[i], fit.error[i]
-                
->>>>>>> eb87393a
             data.append([col1, col2])
 
         tabulate(data, rows, cols, cwidth=[24, 12, 12, 12])    
@@ -766,7 +739,6 @@
     print line("burn-in     : %i" % burn)
     print line("steps       : %i" % steps)
     print line("outputs     : %s.*.pkl" % fit.prefix)
-<<<<<<< HEAD
 
     if hasattr(fit, 'blob_names'):
 
@@ -781,22 +753,6 @@
 
         print line("N blobs     : %i" % Nb)
         print line("N redshifts : %i" % Nz)
-=======
-    
-    print line('-'*twidth)       
-    print line('Inline Analysis')     
-    print line('-'*twidth)
-    
-    if hasattr(fit, 'blob_names'):
-        Nb = len(fit.blob_names)
-        Nz = len(fit.blob_redshifts)
-        print line("N blobs     : %i" % Nb)
-        print line("N redshifts : %i" % Nz)
-    
-        perwalkerperstep = Nb * Nz * 8 
-        MB = perwalkerperstep * fit.nwalkers * steps / 1e6
-        
->>>>>>> eb87393a
         print line("blob rate   : %i bytes / walker / step" % perwalkerperstep)
         print line("blob size   : %.2g MB (total)" % MB)
 
