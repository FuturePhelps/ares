"""

ProgressBar.py

Author: Jordan Mirocha
Affiliation: University of Colorado at Boulder
Created on: Thu Dec 27 16:27:51 2012

Description: Wrapper for Python progressbar.

"""

try:
    import progressbar
    pb = True
except ImportError:
    pb = False
    
try:
    from mpi4py import MPI
    rank = MPI.COMM_WORLD.rank
    size = MPI.COMM_WORLD.size
except ImportError:
    rank = 0
    size = 1    

class ProgressBar:
    def __init__(self, maxval, name='ares', use=True):
        self.maxval = maxval            
        self.use = use
        
        self.has_pb = False
        if pb and rank == 0 and use:
            self.widget = ["%s: " % name, progressbar.Percentage(), ' ', \
              progressbar.Bar(marker = progressbar.RotatingMarker()), ' ', \
              progressbar.ETA(), ' ']

    def start(self):
        if pb and rank == 0 and self.use:
            self.pbar = progressbar.ProgressBar(widgets=self.widget,
                maxval=self.maxval).start()
<<<<<<< HEAD
                
            self.has_pb = True    
        
=======

>>>>>>> 3484466c
    def update(self, value):
        if self.has_pb:
            self.pbar.update(value)

    def finish(self):
        if self.has_pb:
            self.pbar.finish()
<|MERGE_RESOLUTION|>--- conflicted
+++ resolved
@@ -38,14 +38,9 @@
     def start(self):
         if pb and rank == 0 and self.use:
             self.pbar = progressbar.ProgressBar(widgets=self.widget,
-                maxval=self.maxval).start()
-<<<<<<< HEAD
-                
+                maxval=self.maxval).start()                
             self.has_pb = True    
-        
-=======
 
->>>>>>> 3484466c
     def update(self, value):
         if self.has_pb:
             self.pbar.update(value)
