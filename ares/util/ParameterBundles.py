"""

ParameterBundles.py

Author: Jordan Mirocha
Affiliation: UCLA
Created on: Fri Jun 10 11:00:05 PDT 2016

Description: 

"""

import numpy as np
from .ReadData import read_lit
from .ProblemTypes import ProblemType
from .ParameterFile import pop_id_num, par_info
from .PrintInfo import header, footer, separator, line, width, twidth

try:
    from mpi4py import MPI
    rank = MPI.COMM_WORLD.rank
    size = MPI.COMM_WORLD.size
except ImportError:
    rank = 0
    size = 1

def _add_pop_tag(par, num):
    """
    Add a population ID tag to each parameter.
    """
    
    prefix, idnum = pop_id_num(par)
    
    if idnum is not None:
        return '{0!s}{{{1}}}'.format(prefix, num)
    else:
        return '{0!s}{{{1}}}'.format(par, num)

def _add_pq_tag(par, num):
    """
    Add a population ID tag to each parameter.
    """

    prefix, idnum = pop_id_num(par)

    if idnum is not None:
        return '{0!s}[{1}]'.format(prefix, num)
    else:
        return '{0!s}[{1}]'.format(par, num)
        


class PreBundle(dict):
    
    @property
    def typical_free_parameters(self):
        return self._typical_free_parameters
        
    @typical_free_parameters.setter
    def typical_free_parameters(self, value):
        if type(value) in [list, tuple]:
            self._typical_free_parameters = value
        elif type(value) == dict:
            self._typical_free_parameters = []
            for key in value:
                self._typical_free_parameters.append(key)
                self._common_names = {key: value}

    @property
    def common_names(self):
        return self._common_names
        
    @common_names.setter
    def common_names(self, value):
        if not hasattr(self, '_common_names'):
            self._common_names = {}
            
        assert type(value) is dict
            
        for key in value:
            if key in self._common_names:
                print(("Overwriting common name for {0!s}: {1!s}->" +\
                    "{2!s}").format(key, self._common_names[key], value[key]))
            
            self._common_names[key] = value[key]

        
_pop_fcoll = \
{
 'pop_sfr_model': 'fcoll',
 'pop_Tmin': 1e4,
 'pop_Tmax': None,
}

_pop_user_sfrd = \
{

 'pop_sfr_model': 'sfrd-func',
 'pop_sfrd': 'pq[0]',
 'pq_func[0]': 'dpl',
 'pq_func_var[0]': 'z',
 'pq_func_par0[0]': 1e-6,
 'pq_func_par1[0]': 15.,
 'pq_func_par2[0]': -5.,
 'pq_func_par3[0]': -8.,
 
}

_src_lya = \
{
 'pop_Nlw': 1e4,
 'pop_lw_src': False,
 'pop_lya_src': True,
 'pop_heat_src_igm': False,
 'pop_ion_src_cgm': False,
 'pop_ion_src_igm': False,
 'pop_sed_model': False,
}

_src_ion = \
{
 'pop_sfr_model': 'fcoll',
 'pop_Nion': 4000.,
 'pop_fesc': 0.1,
 'pop_lw_src': False,
 'pop_lya_src': False,
 'pop_heat_src_igm': False,
 'pop_ion_src_cgm': True,
 'pop_ion_src_igm': False,
 'pop_sed_model': False,
}

_src_xray = \
{
 'pop_rad_yield': 2.6e39,
 'pop_rad_yield_units': 'erg/s/sfr',
 'pop_Emin': 2e2, 
 'pop_Emax': 5e4,
 'pop_EminNorm': 5e2, 
 'pop_EmaxNorm': 8e3,
 'pop_sed': 'pl',
 'pop_alpha': -1.5,
 'pop_lw_src': False,
 'pop_lya_src': False,
 'pop_heat_src_igm': True,
 'pop_ion_src_cgm': False,
 'pop_ion_src_igm': False,
 'pop_sed_model': True,
 'pop_fXh': 0.2,
}


_sed_toy = \
{
 'pop_sed_model': False,
 'pop_Nion': 4e3,
 'pop_Nlw': 9690,
 'pop_rad_yield': 2.6e39,
 'pop_fesc': 0.1,
 'pop_lya_src': True,
 'pop_lw_src': False,
 'pop_ion_src_cgm': True,
 'pop_ion_src_igm': False,
 'pop_heat_src_igm': True,
 
}

_sed_xi = \
{
 'pop_sed_model': False,
 'pop_xi_LW': 40.,
 'pop_xi_UV': 969.,
 'pop_xi_XR': 0.1,
}

_pop_sfe = \
{
 'pop_sfr_model': 'sfe-func',
 'pop_sed': 'eldridge2009',
 'pop_Z': 0.02,
 'pop_fstar': 'pq',
 'pq_func': 'dpl',
 'pq_func_var': 'Mh',
 'pq_func_par0': 0.05,
 'pq_func_par1': 3e11,
 'pq_func_par2': 0.6,
 'pq_func_par3': -0.6,

 # Redshift dependent parameters here
}

_pop_sfe_ext = \
{
 'pq_faux': 'plexp',
 'pq_faux_var': 'mass',
 'pq_faux_meth': 'add',
 'pq_faux_par0': 0.005,
 'pq_faux_par1': 1e9,
 'pq_faux_par2': 0.01,
 'pq_faux_par3': 1e10,
}

_pop_mlf = \
{
 'pop_sfr_model': 'mlf',
 'pop_fstar': None,
 'pop_mlf': 'pq',
 'pop_MAR': 'hmf',
 
 'pq_func': 'dpl',
 'pq_func_par0': 0.1,
 'pq_func_par1': 1e12,
 'pq_func_par2': 0.67,
 'pq_func_par3': 0.5,
}

_sed_uv = \
{
 # Emits LW and LyC
 "pop_lya_src": True,
 "pop_ion_src_cgm": True,
 "pop_ion_src_igm": False,
 "pop_heat_src_igm": False,
  
 "pop_fesc": 0.1,
 "pop_fesc_LW": 1.0,
 
 'pop_sed': 'pl',
 'pop_alpha': 1.0,
 "pop_Emin": 10.2,
 "pop_Emax": 24.6,
 "pop_EminNorm": 13.6,
 "pop_EmaxNorm": 24.6,        
 "pop_rad_yield": 4e3, 
 "pop_rad_yield_units": 'photons/baryon',
}

_sed_lw = _sed_uv.copy()
_sed_lw['pop_ion_src_cgm'] = False

_sed_lyc = _sed_uv.copy()
_sed_lyc['pop_lya_src'] = False

_pop_synth = \
{
 # Stellar pop + fesc
 'pop_sed': 'eldridge2009',
 'pop_binaries': False,
 'pop_Z': 0.02,
 'pop_Emin': 1,
 'pop_Emax': 1e2,
 'pop_rad_yield': 'from_sed',
}

_sed_xr = \
{

 # Emits X-rays
 "pop_lya_src": False,
 "pop_ion_src_cgm": False,
 "pop_ion_src_igm": True,
 "pop_heat_src_cgm": False,
 "pop_heat_src_igm": True,
 
 "pop_sed": 'pl',
 "pop_alpha": -1.5,
 'pop_logN': -np.inf,
 
 "pop_Emin": 2e2,
 "pop_Emax": 3e4,
 "pop_EminNorm": 5e2,
 "pop_EmaxNorm": 8e3,
 
 "pop_Ex": 500.,
 "pop_rad_yield": 2.6e39, 
 "pop_rad_yield_units": 'erg/s/SFR',
}

_crte_xrb = \
{
 "pop_solve_rte": True, 
 "tau_redshift_bins": 400,
 "tau_approx": 'neutral',
}

_crte_lwb = _crte_xrb.copy()
_crte_lwb['pop_solve_rte'] = (10.2, 13.6)
_crte_lwb['tau_approx'] = True

# Some different spectral models
_uvsed_toy = dict(pop_rad_yield=4000, pop_rad_yield_units='photons/b',
    pop_Emin=10.2, pop_Emax=24.6, pop_EminNorm=13.6, pop_EmaxNorm=24.6)
_uvsed_bpass = dict(pop_sed='eldridge2009', pop_binaries=False, pop_Z=0.02,
    pop_Emin=10.2, pop_Emax=24.6, pop_EminNorm=13.6, pop_EmaxNorm=24.6)
_uvsed_s99 = _uvsed_bpass.copy()
_uvsed_s99['pop_sed'] = 'leitherer1999'

_mcd = _sed_xr.copy()
_mcd['pop_sed'] = 'mcd'
_pl = _mcd.copy()
_pl['pop_sed'] = 'pl'

_simple_dc1 = {'dustcorr_method': 'meurer1999', 'dustcorr_beta': -2.}
_simple_dc2 = {'dustcorr_method': 'meurer1999', 'dustcorr_beta': 'bouwens2014'}
_evolve_dc = \
{
'dustcorr_method': ['meurer1999', 'pettini1998', 'capak2015'],
'dustcorr_beta': 'bouwens2014',
'dustcorr_ztrans': [0, 4, 5],
}

_cooling = \
{
 'approx_thermal_history': 'exp',
 'load_ics': 'parametric', 
 'inits_Tk_p0': 189.5850442,
 'inits_Tk_p1': 1.26795248,
 'inits_Tk_p2': -5.5,
 'inits_Tk_p3': 3.5,
 'inits_Tk_dz': 0.2,
}

_careless = \
{
 'epsilon_dt': 0.5,
 'max_timestep': 20.,
 'tau_redshift_bins': 200,
}

_insane = \
{
 'epsilon_dt': 0.2,
 'max_timestep': 10.,
 'tau_redshift_bins': 400,
}

_fast = \
{
 'epsilon_dt': 0.2,
 'max_timestep': 10.,
}

_slow = \
{
 'epsilon_dt': 0.05,
 'max_timestep': 1.,
}

_Bundles = \
{
 'pop': {'fcoll': _pop_fcoll, 'sfe-dpl': _pop_sfe, 'sfe-func': _pop_sfe, 
    'sfrd-func': _pop_user_sfrd, 'sfe-pl-ext': _pop_sfe_ext},
 'sed': {'uv': _sed_uv, 'lw': _sed_lw, 'lyc': _sed_lyc, 
         'xray':_sed_xr, 'pl': _pl, 'mcd': _mcd, 'toy': _sed_toy,
         'bpass': _uvsed_bpass, 's99': _uvsed_s99, 'xi': _sed_xi},
 'src': {'toy-lya': _src_lya, 'toy-xray': _src_xray, 'toy-ion': _src_ion},
 'physics': {'xrb': _crte_xrb, 'lwb': _crte_lwb},
 'dust': {'simple': _simple_dc1, 'var_beta': _simple_dc2,
    'evolving': _evolve_dc, 'none': {},
    },
 'exotic': {'cooling':_cooling},
 'speed': {'fast': _fast, 'slow': _slow, 'insane': _insane,
    'careless': _careless}
}

class ParameterBundle(dict):
    def __init__(self, bundle=None, id_num=None, bset=None, verbose=True,
        **kwargs):
        self.bundle = bundle
        self.kwargs = kwargs
        self.verbose = verbose
        
        if bset is None:
            self.bset = _Bundles
        else:
            self.bset = bset
        
        # data should be a string
        if bundle is not None:
            self._initialize(bundle, **kwargs)
            if id_num is not None:
                self.num = id_num
        else:
            for key in kwargs:
                self[key] = kwargs[key]
            
    def _initialize(self, bundle, **kwargs):

        # Clear out
        tmp = self.keys()
        for key in tmp:
            del self[key]
        
        # Assume format: "modeltype:model", e.g., "pop:fcoll" or "sed:uv"
        pre, post = bundle.split(':')
        
        if pre in self.bset.keys():
            kw = self.bset[pre][post]
        elif pre == 'prob':
            kw = ProblemType(float(post))
        else:
            mod = read_lit(pre) 
            kw = mod.__dict__[post]
            
            # Save where we found it for future reference / sanity checking.
            if hasattr(mod, 'path'):
                self.path = mod.path
        
        pars = kw.keys()

        for key in pars:
            self[key] = kw[key]    

    def __getattr__(self, name):
        if name not in self.keys():
            pass
        try:
            return self[name]
        except KeyError as e:
            # this is needed for hasattr to work as expected in python 3!
            raise AttributeError('{!s}'.format(e.args))

    def __add__(self, other):
        tmp = self.copy()

        # If any keys overlap, overwrite first instance with second.
        # Just alert the user that this is happening.
        first_update = True
        for key in other:
            if key in tmp and rank == 0:
                
                if other[key] == tmp[key]:
                    continue
                
                if first_update:
                    if self.verbose:
                        header('Parameter Bundle')
                    #print('#'*width)
                    first_update = False
                
                if self.verbose:
                    msg1 = "UPDATE: Setting {0} -> {1}".format(key.ljust(20), 
                        str(other[key]).ljust(12))
                    msg2 = "previously {0} = {1}".format(str(key).ljust(20), tmp[key])
                    print(line('{0} [{1}]'.format(msg1, msg2)))

            tmp[key] = other[key]

        if (not first_update) and self.verbose:
            print('#'*width)
            
        return ParameterBundle(**tmp)

    def __sub__(self, other):
        tmp1 = self.copy()
    
        for key in other:    
            del tmp1[key]
    
        return ParameterBundle(**tmp1)
        
    def copy(self):
        return ParameterBundle(**self)
    
    @property
    def num(self):
        if not hasattr(self, '_num'):
            self._num = None
        return self._num
    
    @num.setter
    def num(self, value):
        assert value % 1 == 0
        self._value = value
<<<<<<< HEAD

        if self.Npops > 1:
            raise ValueError('This bundle has {} populations! Setting `num` is too dangerous.'.format(self.Npops))

=======
        
        if self.Npops > 1:
            raise ValueError('This bundle has {} populations! Setting `num` is too dangerous.'.format(self.Npops))
    
>>>>>>> 173bf0f1
        for key in self.keys():
            if not (key.startswith('pop_') or key.startswith('pq_')):
                continue
            self[_add_pop_tag(key, value)] = self.pop(key)

    def tag_pq_id(self, par, num):
        """
        Find ParameterizedQuantity parameters and tag with `num`.
        """
                
        if self[par] == 'pq':
            current_tag = None
        else:
            m = re.search(r"\[([0-9])\]", par)

            assert m is not None, "No ID found for par={!s}".format(par)
            
            current_tag = int(m.group(1))
        
        # Figure out what all the parameters are currently
        pars = self.pars_by_pq(current_tag, strip_id=False)
        
        # Delete 'em, rename 'em
        for key in pars:
            del self[key]
        
        self[par] = _add_pq_tag('pq', num)
        for key in pars:
            self[_add_pq_tag(key, num)] = pars[key]
            
    @property
    def pqid(self):
        if not hasattr(self, '_pqid'):
            self._pqid = None
        return self._pqid
    
    @pqid.setter
    def pqid(self, value):
        assert value % 1 == 0
        self._value = value
    
        for key in self.keys():
            self[_add_pop_tag(key, value)] = self.pop(key)        
    
    @property
    def Npops(self):
        """ Number of distinct populations represented. """
        return len(self.pop_ids)
    
    @property
    def pop_ids(self):
        """ List of ID numbers -- one for each population."""
        pops = []
        for key in self:
            prefix, idnum = pop_id_num(key)    
            if idnum not in pops:
                pops.append(idnum)
    
        return pops      
    
    def link_sfrd_to(self, num):
        if self.num is not None:
            self['pop_tunnel{{{}}}'.format(self.num)] = num
        else:
            self['pop_tunnel'] = num

    @property    
    def info(self):
        """ Print out info about this bundle. """

        header('Bundle Info')
        for key in self.kwargs.keys():
            if key == self.bundle:
                found = True
                print(line('*{!s}*'.format(self.base)))
            else:
                found = False
                print(line(key))
            
        if not found:
            print(line('*{!s}*'.format(self.base)))
        
        separator()
        print(line('Run \'reinitialize\' with one of the above as argument to change.'))
        footer()
    
    @property    
    def orphans(self):
        """
        Return dictionary of parameters that aren't associated with a population.
        """
        tmp = {}
        for par in self:
            prefix, idnum = pop_id_num(par)
            if idnum is None:
                tmp[par] = self[par]
                
        return tmp
    
    def pars_by_pop(self, num, strip_id=False):
        """
        Return dictionary of parameters associated with population `num`.
        
        This will take any parameters with ID numbers, and any parameters
        with the `hmf_` prefix, since populations need to know about that 
        stuff. Also, dustcorr parameters.
        """
        tmp = {}
        for par in self:
            prefix, idnum = pop_id_num(par)
            if (idnum == num) or prefix.startswith('hmf_') \
                or prefix.startswith('dustcorr') or prefix.startswith('sam_') \
                or prefix.startswith('master'):
                if strip_id:
                    tmp[prefix] = self[par]
                else:    
                    tmp[par] = self[par]
                
        return ParameterBundle(**tmp)
        
    def get_base_kwargs(self):
        tmp = {}
        for par in self:
            prefix, idnum = pop_id_num(par)
            
            if idnum is None: 
                tmp[par] = self[par]
                
        return ParameterBundle(**tmp)
        
    @property
    def pqs(self):
        if not hasattr(self, '_pqs'):
            self.pqids
            
        return self._pqs
        
    @property
    def pqids(self):
        if not hasattr(self, '_pqids'):
            pqs = []
            pqids = []
            for par in self:                
                if self[par] == 'pq':
                    pqid = 'None'
                else:
                    prefix, popid, pqid = par_info(par)
                
                if pqid is None:
                    continue

                if pqid in pqids:
                    continue

                pqs.append(par)
                
                if pqid is 'None':
                    pqids.append(None)
                else:
                    pqids.append(pqid)            
            
            self._pqs = pqs
            self._pqids = pqids
            
        return self._pqids    
        
    def pars_by_pq(self, num=None, strip_id=False):
        
        if num == None and (self.pqids == [None]):
            untagged = True
        else:
            untagged = False
        
        i = self.pqids.index(num)
        tmp = {self.pqs[i]: self[self.pqs[i]]}
        for par in self:   
            
            if untagged and (par[0:2] == 'pq'):
                tmp[par] = self[par]
                continue
                     
            prefix, popid, pqid = par_info(par)
            
            if pqid is None:
                continue
            
            if pqid == num:
                if strip_id:
                    tmp[prefix] = self[par]
                else:    
                    tmp[par] = self[par]
                
        return tmp


_PB = ParameterBundle
_uv_pop = _PB('pop:fcoll', id_num=0, verbose=0) \
        + _PB('sed:uv',    id_num=0, verbose=0)
_xr_pop = _PB('pop:fcoll', id_num=1, verbose=0) \
        + _PB('sed:xray',  id_num=1, verbose=0)

_gs_4par = _PB('pop:fcoll', id_num=0, verbose=0) \
         + _PB('sed:lw',    id_num=0, verbose=0) \
         + _PB('pop:fcoll', id_num=1, verbose=0) \
         + _PB('sed:lyc',   id_num=1, verbose=0) \
         + _PB('pop:fcoll', id_num=2, verbose=0) \
         + _PB('sed:xray',  id_num=2, verbose=0)
<<<<<<< HEAD
         
=======
>>>>>>> 173bf0f1
         
         
# Build a template four-parameter model
_lw = _PB('pop:fcoll') + _PB('src:toy-lya')
_lw.num = 0
_xr = _PB('src:toy-xray')
_xr.num = 1
_xr.link_sfrd_to = 0
_uv = _PB('src:toy-ion')
_uv.num = 2
_uv.link_sfrd_to = 0
         
_gs_4par = _lw + _xr + _uv

_tanh_sim = {'problem_type': 100, 'tanh_model': True,
    'output_frequencies': np.arange(30., 201.)}

_param_sim = {'problem_type': 100, 'parametric_model': True,
    'output_frequencies': np.arange(30., 201.)}

_gs_min = {'problem_type': 100, 'load_ics': True, 'cosmological_ics': True}
_tmp = {'2pop': _uv_pop+_xr_pop, '4par': _gs_4par,
    'tanh': _tanh_sim, 'param': _param_sim, 'minimal': _gs_min}

_Bundles['gs'] = _tmp<|MERGE_RESOLUTION|>--- conflicted
+++ resolved
@@ -472,17 +472,10 @@
     def num(self, value):
         assert value % 1 == 0
         self._value = value
-<<<<<<< HEAD
 
         if self.Npops > 1:
             raise ValueError('This bundle has {} populations! Setting `num` is too dangerous.'.format(self.Npops))
 
-=======
-        
-        if self.Npops > 1:
-            raise ValueError('This bundle has {} populations! Setting `num` is too dangerous.'.format(self.Npops))
-    
->>>>>>> 173bf0f1
         for key in self.keys():
             if not (key.startswith('pop_') or key.startswith('pq_')):
                 continue
@@ -690,11 +683,8 @@
          + _PB('sed:lyc',   id_num=1, verbose=0) \
          + _PB('pop:fcoll', id_num=2, verbose=0) \
          + _PB('sed:xray',  id_num=2, verbose=0)
-<<<<<<< HEAD
          
-=======
->>>>>>> 173bf0f1
-         
+
          
 # Build a template four-parameter model
 _lw = _PB('pop:fcoll') + _PB('src:toy-lya')
