--- conflicted
+++ resolved
@@ -616,12 +616,7 @@
     "solver_rtol": 1e-8,
     "solver_atol": 1e-8,
     "interp_method": 'cubic',
-<<<<<<< HEAD
-    "interp_cc": 'linear',    
-=======
-
     "interp_cc": 'linear',
->>>>>>> 1dfd269b
 
     # Initialization
     "load_ics": True,
