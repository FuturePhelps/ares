--- conflicted
+++ resolved
@@ -613,12 +613,8 @@
     "solver_rtol": 1e-8,
     "solver_atol": 1e-8,
     "interp_method": 'cubic',
-<<<<<<< HEAD
-    
-    "interp_cc": 'cubic',
-=======
+
     "interp_cc": 'linear',
->>>>>>> f50f6781
 
     # Initialization
     "load_ics": True,
