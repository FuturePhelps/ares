""" 

Cosmology.py

Author: Jordan Mirocha
Affiliation: University of Colorado at Boulder
Created on 2010-03-01.

Description:

"""

import numpy as np
from scipy.integrate import quad
from ..util.ParameterFile import ParameterFile
from .Constants import c, G, km_per_mpc, m_H, m_He, sigma_SB, g_per_msun

class Cosmology:
<<<<<<< HEAD
    def __init__(self, omega_m_0=0.272, omega_l_0=0.728,
        omega_b_0=0.044, hubble_0=0.702, 
        helium_by_number=0.08, cmb_temp_0=2.725, 
        approx_highz=False, sigma_8=0.807, primordial_index=0.96, **kwargs):
=======
    def __init__(self, **kwargs):
>>>>>>> 9be6bcaf
        """Initialize a Cosmology object.
        
        :param: omega_m_0: Pretty self-explanatory.
        
        """
        
        self.pf = ParameterFile(**kwargs)
                
        self.omega_m_0 = self.pf['omega_m_0']
        self.omega_b_0 = self.pf['omega_b_0']
        self.omega_l_0 = self.pf['omega_l_0']
        self.omega_cdm_0 = self.omega_m_0 - self.omega_b_0
        self.hubble_0 = self.pf['hubble_0'] * 100 / km_per_mpc
        self.cmb_temp_0 = self.pf['cmb_temp_0']
        self.approx_highz = self.pf['approx_highz']
        self.sigma_8 = self.sigma8 = self.pf['sigma_8']
        self.primordial_index = self.pf['primordial_index']
        
        self.CriticalDensityNow = (3 * self.hubble_0**2) \
            / (8 * np.pi * G)
        
        self.h70 = self.pf['hubble_0']
        
        if self.pf['helium_by_number'] is None:
            self.helium_by_mass = self.Y = self.pf['helium_by_mass']
            self.helium_by_number = self.y = 1. / (1. / self.Y - 1.) / 4.
        else:
            self.helium_by_number = self.y = self.pf['helium_by_number']
            self.Y = self.helium_by_mass = 4. * self.y / (1. + 4. * self.y)
        
        self.X = 1. - self.Y
        
        self.g_per_baryon = m_H / (1. - self.Y) / (1. + self.y)
        self.b_per_g = 1. / self.g_per_baryon
        self.baryon_per_Msun = g_per_msun / self.g_per_baryon
                
        self.zdec = 150. * (self.omega_b_0 * self.h70**2 / 0.023)**0.4 - 1.

        self.Omh2 = self.omega_b_0 * self.h70**2

        # Hydrogen, helium, electron, and baryon densities today (z = 0)
        self.rho_b_z0 = self.MeanBaryonDensity(0)
        self.rho_m_z0 = self.MeanMatterDensity(0)
        self.nH0 = (1. - self.Y) * self.rho_b_z0 / m_H
        self.nHe0 = self.y * self.nH0
        self.ne0 = self.nH0 + 2. * self.nHe0
        #self.n0 = self.nH0 + self.nHe0 + self.ne0
        
        self.nH = lambda z: self.nH0 * (1. + z)**3
        self.nHe = lambda z: self.nHe0 * (1. + z)**3
        
        self.delta_c0 = 1.686
        self.TcmbNow = self.cmb_temp_0
        
        self.fbaryon = self.omega_b_0 / self.omega_m_0
        
        # Used in hmf
        self.pars = {'omega_lambda':self.omega_l_0,
         'omega_b':self.omega_b_0,
         'omega_M':self.omega_m_0,
         'sigma_8':self.sigma8,
         'n': self.primordial_index}
        
    def TimeToRedshiftConverter(self, t_i, t_f, z_i):
        """
        High redshift approximation under effect.
        """
        return ((1. + z_i)**-1.5 + (3. * self.hubble_0 * 
            np.sqrt(self.omega_m_0) * (t_f - t_i) / 2.))**(-2. / 3.) - 1.
        
    def LookbackTime(self, z_i, z_f):
        """
        Returns lookback time from z_i to z_f in seconds, where z_i < z_f.
        """
        
        #if self.approx_highz:
        return 2. * ((1. + z_i)**-1.5 - (1. + z_f)**-1.5) / \
            np.sqrt(self.omega_m_0) / self.hubble_0 / 3.    
        
        integrand = lambda z: 1. / (1. + z) / self.EvolutionFunction(z)
        return quad(integrand, z_i, z_f)[0] / self.HubbleParameter(z_i)
        
    def TCMB(self, z):
        return self.cmb_temp_0 * (1. + z)
        
    def UCMB(self, z):
        """ CMB energy density. """
        return 4.0 * sigma_SB * self.TCMB(z)**4 / c
    
    def Tgas(self, z):
        """
        Gas kinetic temperature at z assuming only adiabatic cooling after zdec.
        """
        
        if z >= self.zdec:
            return self.TCMB(z)
        else:
            return self.TCMB(self.zdec) * (1. + z)**2 / (1. + self.zdec)**2

    def ScaleFactor(self, z):
        return 1. / (1. + z)
        
    def EvolutionFunction(self, z):
        return self.omega_m_0 * (1.0 + z)**3  + self.omega_l_0
        
    def HubbleParameter(self, z):
        if self.approx_highz:
            return self.hubble_0 * np.sqrt(self.omega_m_0) \
                * (1. + z)**1.5
        return self.hubble_0 * np.sqrt(self.EvolutionFunction(z)) 
    
    def HubbleLength(self, z):
        return c / self.HubbleParameter(z)
    
    def HubbleTime(self, z):
        return 1. / self.HubbleParameter(z)
        
    def OmegaMatter(self, z):
        if self.approx_highz:
            return 1.0
        return self.omega_m_0 * (1. + z)**3 / self.EvolutionFunction(z)
    
    def OmegaLambda(self, z):
        if self.approx_highz:
            return 0.0
        
        return self.omega_l_0 / self.EvolutionFunction(z)
    
    def MeanMatterDensity(self, z):
        return self.OmegaMatter(z) * self.CriticalDensity(z)
        
    def MeanBaryonDensity(self, z):
        return (self.omega_b_0 / self.omega_m_0) * self.MeanMatterDensity(z)
    
    def MeanHydrogenNumberDensity(self, z):
        return (1. - self.Y) * self.MeanBaryonDensity(z) / m_H
        
    def MeanHeliumNumberDensity(self, z):
        return self.Y * self.MeanBaryonDensity(z) / m_He    
    
    def MeanBaryonNumberDensity(self, z):
        return self.MeanBaryonDensity(z) / (m_H * self.MeanHydrogenNumberDensity(z) + 
            4. * m_H * self.y * self.MeanHeliumNumberDensity(z))
    
    def CriticalDensity(self, z):
        return (3.0 * self.HubbleParameter(z)**2) / (8.0 * np.pi * G)
    
    def dtdz(self, z):
        return 1. / self.HubbleParameter(z) / (1. + z) 
    
    def LuminosityDistance(self, z):
        """
        Returns luminosity distance in cm.  Assumes we mean distance from us (z = 0).
        """
        
        integr = quad(lambda z: self.hubble_0 / self.HubbleParameter(z), 
            0.0, z)[0]
        
        return integr * c * (1. + z) / self.hubble_0
        
    def ComovingRadialDistance(self, z0, z):
        """
        Return comoving distance between redshift z0 and z, z0 < z.
        """
        
        if self.approx_highz:
            return 2. * c * ((1. + z0)**-0.5 - (1. + z)**-0.5) \
                / self.hubble_0 / self.sqrtomega_m_0
                
        # Otherwise, do the integral - normalize to H0 for numerical reasons
        integrand = lambda z: self.hubble_0 / self.HubbleParameter(z)
        return c * quad(integrand, z0, z)[0] / self.hubble_0        
            
    def ProperRadialDistance(self, z0, z):
        return self.ComovingRadialDistance(z0, z) / (1. + z0)    
        
    def ComovingLineElement(self, z):
        """
        Comoving differential line element at redshift z.
        """
        
        return c / self.HubbleParameter(z)
        
    def ProperLineElement(self, z):
        """
        Proper differential line element at redshift z (i.e. dl/dz).
        """
        
        return self.ComovingLineElement(z) / (1. + z)
        
    def dldz(self, z):
        """ Proper differential line element. """
        return self.ProperLineElement(z)        
    
    def CriticalDensityForCollapse(self, z):
        """
        Generally denoted (in LaTeX format) \Delta_c, fit from 
        Bryan & Norman (1998).
        """            
        d = self.OmegaMatter(z) - 1.
        return 18. * np.pi**2 + 82. * d - 39. * d**2
    
            
    <|MERGE_RESOLUTION|>--- conflicted
+++ resolved
@@ -16,14 +16,7 @@
 from .Constants import c, G, km_per_mpc, m_H, m_He, sigma_SB, g_per_msun
 
 class Cosmology:
-<<<<<<< HEAD
-    def __init__(self, omega_m_0=0.272, omega_l_0=0.728,
-        omega_b_0=0.044, hubble_0=0.702, 
-        helium_by_number=0.08, cmb_temp_0=2.725, 
-        approx_highz=False, sigma_8=0.807, primordial_index=0.96, **kwargs):
-=======
     def __init__(self, **kwargs):
->>>>>>> 9be6bcaf
         """Initialize a Cosmology object.
         
         :param: omega_m_0: Pretty self-explanatory.
