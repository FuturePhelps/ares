""" 

Cosmology.py

Author: Jordan Mirocha
Affiliation: University of Colorado at Boulder
Created on 2010-03-01.

Description:

"""
import os
import numpy as np
from scipy.misc import derivative
from scipy.optimize import fsolve
from scipy.integrate import quad, ode
from ..util.Math import interp1d
from ..util.ReadData import _load_inits
from ..util.ParameterFile import ParameterFile
from ..util.ParameterBundles import ParameterBundle
from .Constants import c, G, km_per_mpc, m_H, m_He, sigma_SB, g_per_msun, \
    cm_per_mpc, cm_per_kpc, k_B, m_p
    
class Cosmology(object):
    def __init__(self, pf=None, **kwargs):
        if pf is not None:
            self.pf = pf
        else:
            self.pf = ParameterFile(**kwargs)

        ########################################################################
        if self.pf['cosmology_propagation'] == True:   
            # Can override cosmological parameters using specified cosmologies.
            # Cosmology names: 
            # 'plikHM_TTTEEE_lowl_lowE_lensing/base_plikHM_TTTEEE_lowl_lowE_lensing_4'
            # Cosmology numbers are the row numbers in the cosmo file.

            # Checks if a folder/cosmology name is provided
            if self.pf['cosmology_name'] is not None:

                # Checks if a MCMC row number is provided
                if self.pf['cosmology_number'] is not None:
                    self.pf['cosmology_number']=int(self.pf['cosmology_number'])
                    # If a MCMC row number is provided, saves the cosmology
                    # in a variable pb as a string of the form "name-number"
                    pb = '{}-{}'.format(self.pf['cosmology_name'],
                        str(self.pf['cosmology_number']).zfill(5))
                else:
                    self.pf['cosmology_number'] = 0
                    
                    # If no row number is provided, uses the first row as default"
                    pb = '{}-{}'.format(self.pf['cosmology_name'],
                        str(self.pf['cosmology_number']).zfill(5))
                self.cosmology_prefix = pb
                    
            else:
                if self.pf['cosmology_number'] is not None:
                    print('No cosmology name provided')
                self.cosmology_prefix = None


            # If a hmf table is specified and has the words Cosmology
            # and Number in it, it creates a corresponding cosmology prefix. 
            cosmology_marker = None
            number_marker = None
            if self.pf['hmf_table'] is not None:
                for i in range(len(self.pf['hmf_table'])):
                    if self.pf['hmf_table'][i:i+9] == 'Cosmology':
                        cosmology_marker = i 
                    if self.pf['hmf_table'][i:i+6] == 'Number':
                        number_marker = i
                if cosmology_marker is not None and number_marker is not None:
                    cosmology_name, cosmology_number =\
                     self.pf['hmf_table'][cosmology_marker + 10:number_marker - 1],\
                     self.pf['hmf_table'][number_marker + 7:number_marker + 12]
                    self.cosmology_prefix =\
                     cosmology_name + '-' + cosmology_number
                    print('Cosmology recognized from the hmf table')
                else:
                    if self.pf['cosmology_name'] is None:
                        print('Cosmology not recognized from hmf table name')

            # Creates the path variable for the MCMC chains
            ARES = self.ARES = os.environ.get('ARES')
            cosmo_path = (ARES + '/input/cosmo_params/COM_CosmoParams_base-'
                        + 'plikHM-TTTEEE-lowl-lowE_R3.00/base/')

            # If no hmf table is specified but a matching table exists
            if self.pf['cosmology_name'] is not None:
                if self.pf['hmf_table'] is None:
                    if self.pf['hmf_cosmology_location'] is not None:
                        self.pf['hmf_table'] = (self.pf['hmf_cosmology_location']
                                                + '/{}.hdf5'.format(self.pf['cosmology_number']))

            if self.cosmology_prefix: 
                cosmo_file = (cosmo_path
                              + self.cosmology_prefix[:-6] 
                              + '.txt')

                # Finds the specific cosmological row
                # The first two rows are not MCMC chains
                # Reset the `pf` elements. Even though they won't reach other
                # ARES objects, the run_CosmoRec script needs the pf to 
                # be accurate.
                cosmo_rows = np.loadtxt(cosmo_file)[:,2:]
                row = cosmo_rows[self.pf['cosmology_number']]
                self.omega_m_0 = self.pf['omega_m_0'] = row[29]
                self.omega_l_0 = self.pf['omega_l_0'] = row[28]
                self.sigma_8 = self.sigma8 = self.pf['sigma_8'] = row[33]
                self.hubble_0 = row[27] / km_per_mpc
                self.pf['hubble_0'] = row[27] / 100.
                self.omega_b_0 = self.pf['omega_b_0'] = row[0]*(row[27]/100.)**-2.
                self.omega_cdm_0 = self.omega_m_0 - self.omega_b_0
            else:
                self.omega_m_0 = self.pf['omega_m_0']
                self.omega_b_0 = self.pf['omega_b_0']
                self.hubble_0 = self.pf['hubble_0'] * 100. / km_per_mpc
                self.omega_l_0 = self.pf['omega_l_0']
                self.sigma_8 = self.sigma8 = self.pf['sigma_8']
                self.omega_cdm_0 = self.omega_m_0 - self.omega_b_0
        else:
            self.omega_m_0 = self.pf['omega_m_0']
            self.omega_b_0 = self.pf['omega_b_0']
            self.hubble_0 = self.pf['hubble_0'] * 100. / km_per_mpc
            self.omega_l_0 = self.pf['omega_l_0']
            self.sigma_8 = self.sigma8 = self.pf['sigma_8']
            self.omega_cdm_0 = self.omega_m_0 - self.omega_b_0

        ####################################################################
        self.cmb_temp_0 = self.pf['cmb_temp_0']
        self.approx_highz = self.pf['approx_highz']
        self.approx_lowz = False
        self.primordial_index = self.pf['primordial_index']

        self.CriticalDensityNow = self.rho_crit_0 = \
            (3. * self.hubble_0**2) / (8. * np.pi * G)

        self.h70 = self.pf['hubble_0']

        self.mean_density0 = self.omega_m_0 * self.rho_crit_0 \
<<<<<<< HEAD
            * cm_per_mpc**3 / g_per_msun #/ self.h70**2
        
=======
            * cm_per_mpc**3 / g_per_msun
            
>>>>>>> 0bab8dc6
        if self.pf['helium_by_number'] is None:
            self.helium_by_mass = self.Y = self.pf['helium_by_mass']
            self.helium_by_number = self.y = 1. / (1. / self.Y - 1.) / 4.
        else:
            self.helium_by_number = self.y = self.pf['helium_by_number']
            self.Y = self.helium_by_mass = 4. * self.y / (1. + 4. * self.y)
        
        self.X = 1. - self.Y
        
        self.g_per_baryon = self.g_per_b = m_H / (1. - self.Y) / (1. + self.y)
        self.b_per_g = 1. / self.g_per_baryon

        self.baryon_per_Msun = self.b_per_msun = g_per_msun / self.g_per_baryon
         
        # Decoupling (gas from CMB) redshift       
        self.zdec = 150. * (self.omega_b_0 * self.h70**2 / 0.023)**0.4 - 1.

        # Matter/Lambda equality
        #if self.omega_l_0 > 0:
        self.a_eq = (self.omega_m_0 / self.omega_l_0)**(1./3.)
        self.z_eq = 1. / self.a_eq - 1.
        
        # Common
        self.Omh2 = self.omega_b_0 * self.h70**2

        # Hydrogen, helium, electron, and baryon densities today (z = 0)
        self.rho_b_z0 = self.MeanBaryonDensity(0)
        self.rho_m_z0 = self.MeanMatterDensity(0)
        self.rho_cdm_z0 = self.rho_m_z0 - self.rho_b_z0
        self.nH0 = (1. - self.Y) * self.rho_b_z0 / m_H
        self.nHe0 = self.y * self.nH0
        self.ne0 = self.nH0 + 2. * self.nHe0
        #self.n0 = self.nH0 + self.nHe0 + self.ne0
        
        self.nH = lambda z: self.nH0 * (1. + z)**3
        self.nHe = lambda z: self.nHe0 * (1. + z)**3
        
        self.delta_c0 = 1.686
        self.TcmbNow = self.cmb_temp_0
        
        self.fbaryon = self.omega_b_0 / self.omega_m_0
        self.fcdm = self.omega_cdm_0 / self.omega_m_0
        
        self.fbar_over_fcdm = self.fbaryon / self.fcdm
        
        # Used in hmf
        self.pars = {'omega_lambda':self.omega_l_0,
         'omega_b':self.omega_b_0,
         'omega_M':self.omega_m_0,
         'sigma_8':self.sigma8,
         'n': self.primordial_index}
                 
    @property
    def inits(self):
        if not hasattr(self, '_inits'):
            if self.pf['cosmology_name'] is not None:
                if self.pf['cosmology_inits_location'] is not None:
                    path = self.pf['cosmology_inits_location']
                else:
                    path = self.pf['cosmology_name']
                
                if self.pf['cosmology_number'] is None:
                    self.pf['cosmology_number'] = 0
                    num = '00000'
                else:
                    num = str(int(self.pf['cosmology_number'])).zfill(5)
                                        
                fn = '{}/input/inits/{}_{}.txt'.format(self.ARES, path, num)
                self._inits = _load_inits(fn=fn)
            else:
                self._inits = _load_inits()
        return self._inits
        
    def TimeToRedshiftConverter(self, t_i, t_f, z_i):
        """
        High redshift approximation under effect.
        """
        return ((1. + z_i)**-1.5 + (3. * self.hubble_0 * 
            np.sqrt(self.omega_m_0) * (t_f - t_i) / 2.))**(-2. / 3.) - 1.
        
    def LookbackTime(self, z_i, z_f):
        """
        Returns lookback time from z_i to z_f in seconds, where z_i < z_f.
        """

        return self.t_of_z(z_i) - self.t_of_z(z_f)

    def TCMB(self, z):
        return self.cmb_temp_0 * (1. + z)
        
    def UCMB(self, z):
        """ CMB energy density. """
        return 4.0 * sigma_SB * self.TCMB(z)**4 / c
    
    def t_of_z(self, z):
        """
        Time-redshift relation for a matter + lambda Universe.
        
        References
        ----------
        Ryden, Equation 6.28
        
        Returns
        -------
        Time since Big Bang in seconds.
        
        """
        #if self.approx_highz:
        #    pass
        #elif self.approx_lowz:
        #    pass
            
        # Full calculation
        a = 1. / (1. + z)
        t = (2. / 3. / np.sqrt(1. - self.omega_m_0)) \
            * np.log((a / self.a_eq)**1.5 + np.sqrt(1. + (a / self.a_eq)**3.)) \
            / self.hubble_0

        return t
        
    def z_of_t(self, t):
        C = np.exp(1.5 * self.hubble_0 * t * np.sqrt(1. - self.omega_m_0))
        
        a = self.a_eq * (C**2 - 1.)**(2./3.) / (2. * C)**(2./3.)
        return (1. / a) - 1.
        
    def _Tgas_CosmoRec(self, z):
        if not hasattr(self, '_Tgas_CosmoRec_'):
            self._Tgas_CosmoRec_ = interp1d(self.inits['z'], self.inits['Tk'],
                kind='cubic', bounds_error=False)
        
        return self._Tgas_CosmoRec_(z)
        
    def Tgas(self, z):
        """
        Gas kinetic temperature at z in the absence of heat sources.
        """
        
        if self.pf['approx_thermal_history'] == 'piecewise':
            
            if type(z) == np.ndarray:
                T = np.zeros_like(z)
                
                hiz = z >= self.zdec
                loz = z < self.zdec
                
                T[hiz] = self.TCMB(z[hiz])
                T[loz] = self.TCMB(self.zdec) * (1. + z[loz])**2 \
                    / (1. + self.zdec)**2
                return T
                
            if z >= self.zdec:
                return self.TCMB(z)
            else:
                return self.TCMB(self.zdec) * (1. + z)**2 / (1. + self.zdec)**2
        elif self.pf['approx_thermal_history']:
            return np.interp(z, self.thermal_history['z'], 
                        self.thermal_history['Tk']) * 1.
            #if not hasattr(self, '_Tgas'):
            #    self._Tgas = interp1d(self.thermal_history['z'], 
            #        self.thermal_history['Tk'], kind='cubic',
            #        bounds_error=False)
            #
            #return self._Tgas(z)
            
        elif not self.pf['approx_thermal_history']:
            if not hasattr(self, '_Tgas'):
                self._Tgas = interp1d(self.inits['z'], self.inits['Tk'],
                    kind='cubic', bounds_error=False)
            
            # Make sure this is a float
            return self._Tgas(z) * 1.

    @property
    def thermal_history(self):
        if not hasattr(self, '_thermal_history'):

            if not self.pf['approx_thermal_history']:
                self._thermal_history = self.inits
                return self._thermal_history

            z0 = self.inits['z'][-2]
            solver = ode(self.cooling_rate)
            solver.set_integrator('vode', method='bdf')
            solver.set_initial_value([np.interp(z0, self.inits['z'],
                self.inits['Tk'])], z0)

            dz = self.pf['inits_Tk_dz']
            zf = final_redshift = 2.
            zall = []; Tall = []
            while solver.successful() and solver.t > zf:

                #print(solver.t, solver.y[0])                

                if solver.t-dz < 0:
                    break

                zall.append(solver.t)
                Tall.append(solver.y[0])
                solver.integrate(solver.t-dz)
            
            self._thermal_history = {}
            self._thermal_history['z'] = np.array(zall)[-1::-1]
            self._thermal_history['Tk'] = np.array(Tall)[-1::-1]
            self._thermal_history['xe'] = 2e-4 * np.ones_like(zall)
        
        return self._thermal_history
            
    @property
    def cooling_pars(self):
        if not hasattr(self, '_cooling_pars'):
            self._cooling_pars = [self.pf['inits_Tk_p{}'.format(i)] for i in range(6)]
        return self._cooling_pars    
            
    def cooling_rate(self, z, T=None):
        """
        This is dTk/dz.
        """
        if self.pf['approx_thermal_history'] in ['exp', 'tanh', 'exp+gauss', 'exp+pl']:

            # This shouldn't happen! Argh.
            if type(z) is np.ndarray:
                assert np.all(np.isfinite(z))
            else:
                if z < 0:
                    return np.nan

            if T is None:
                T = self.Tgas(z)

            t = self.t_of_z(z)
            dtdz = self.dtdz(z)
            return (T / t) * self.log_cooling_rate(z) * -1. * dtdz
        elif self.pf['approx_thermal_history'] in ['propto_xe']:
            #raise NotImplemented('help')
            
            if type(z) is np.ndarray:
                assert np.all(np.isfinite(z))
            else:
                if z < 0:
                    return np.nan
                    
            # Start from CosmoRec
            
            ##
            # Need to do this self-consistently?
            ##s
            #func = lambda zz: np.interp(zz, self.inits['z'], self.inits['Tk'])
            
            dTdz = derivative(self._Tgas_CosmoRec, z, dx=1e-2)
                        
            xe = np.interp(z, self.inits['z'], self.inits['xe'])
            
            #raise ValueError('help')
            pars = self.cooling_pars
            xe_cool = np.maximum(1. - xe, 0.0)
            mult = pars[0] * ((1. + z) / pars[1])**pars[2]
                
            #print(z, T, self.dtdz(z), self.HubbleParameter(z))
            dtdz = self.dtdz(z)
            
            if T is None:
                T = self.Tgas(z)
            
            hubble = 2. * self.HubbleParameter(z) * T * dtdz
                
            print(z, dTdz, xe_cool * mult / dTdz)
            return dTdz + xe_cool * mult
            
        else:
            return derivative(self.Tgas, z)

    def log_cooling_rate(self, z):
        if self.pf['approx_thermal_history'] == 'exp':
            pars = self.cooling_pars
            norm = -(2. + pars[2]) # Must be set so high-z limit -> -2/3
            return norm * (1. - np.exp(-(z / pars[0])**pars[1])) / 3. \
                   + pars[2] / 3.
        elif self.pf['approx_thermal_history'] == 'exp+gauss':
            pars = self.cooling_pars
            return 2. * (1. - np.exp(-(z / pars[0])**pars[1])) / 3. \
                - (4./3.) * (1. + pars[2] * np.exp(-((z - pars[3]) / pars[4])**2))
        elif self.pf['approx_thermal_history'] == 'tanh':
            pars = self.cooling_pars
            return (-2./3.) - (2./3.) * 0.5 * (np.tanh((pars[0] - z) / pars[1]) + 1.)
        elif self.pf['approx_thermal_history'] == 'exp+pl':
            pars = self.cooling_pars
            norm = -(2. + pars[2]) # Must be set so high-z limit -> -2/3
            exp = norm * (1. - np.exp(-(z / pars[0])**pars[1])) / 3. \
                + pars[2] / 3.
            pl = pars[4] * ((1. + z) / pars[0])**pars[5]
            
            if type(total) is np.ndarray:
                total[z >= 1100] = -2./3.
            elif z >= 1100:
                total = -2. / 3.
                
            # FIX ME
            #raise ValueError('help')
            xe_cool = np.maximum(1. - xe, 0.0) * pars[0] * ((1. + z) / pars[1])**pars[2]    
            
            total = exp + pl
            
            return total
        else:
            return -1. * self.cooling_rate(z, self.Tgas(z)) \
                * (self.t_of_z(z) / self.Tgas(z)) / self.dtdz(z)

    @property
    def z_dec(self):
        if not hasattr(self, '_z_dec'):
            to_min = lambda zz: np.abs(self.log_cooling_rate(zz) + 1.)
            self._z_dec = fsolve(to_min, 150.)[0]
        return self._z_dec    

    @property
    def Tk_dec(self):
        return self.Tgas(self.z_dec)
    
    def EvolutionFunction(self, z):
        return self.omega_m_0 * (1.0 + z)**3  + self.omega_l_0
        
    def HubbleParameter(self, z):
        if self.approx_highz:
            return self.hubble_0 * np.sqrt(self.omega_m_0) * (1. + z)**1.5
        return self.hubble_0 * np.sqrt(self.EvolutionFunction(z))
    
    def HubbleLength(self, z):
        return c / self.HubbleParameter(z)
    
    def HubbleTime(self, z):
        return 1. / self.HubbleParameter(z)
        
    def OmegaMatter(self, z):
        if self.approx_highz:
            return 1.0
        return self.omega_m_0 * (1. + z)**3 / self.EvolutionFunction(z)
    
    def OmegaLambda(self, z):
        if self.approx_highz:
            return 0.0
        
        return self.omega_l_0 / self.EvolutionFunction(z)
    
    def MeanMatterDensity(self, z):
        return self.OmegaMatter(z) * self.CriticalDensity(z)
        
    def MeanBaryonDensity(self, z):
        return (self.omega_b_0 / self.omega_m_0) * self.MeanMatterDensity(z)
    
    def MeanHydrogenNumberDensity(self, z):
        return (1. - self.Y) * self.MeanBaryonDensity(z) / m_H
        
    def MeanHeliumNumberDensity(self, z):
        return self.Y * self.MeanBaryonDensity(z) / m_He    
    
    def MeanBaryonNumberDensity(self, z):
        return self.MeanBaryonDensity(z) / (m_H * self.MeanHydrogenNumberDensity(z) + 
            4. * m_H * self.y * self.MeanHeliumNumberDensity(z))
    
    def CriticalDensity(self, z):
        return (3.0 * self.HubbleParameter(z)**2) / (8.0 * np.pi * G)
    
    def dtdz(self, z):
        return 1. / self.HubbleParameter(z) / (1. + z)
    
    def LuminosityDistance(self, z):
        """
        Returns luminosity distance in cm.  Assumes we mean distance from 
        us (z = 0).
        """
        
        integr = quad(lambda z: self.hubble_0 / self.HubbleParameter(z), 
            0.0, z)[0]
        
        return integr * c * (1. + z) / self.hubble_0
        
    def DifferentialRedshiftElement(self, z, dl):
        """
        Given a redshift and a LOS distance, return the corresponding dz.
        
        Parameters
        ----------
        z0 : int, float
            Redshift.
        dl : int, float
            Distance in Mpc.
        """
        
        if not self.approx_highz:
            raise NotImplemented('sorry!')
            
        dz = ((1. + z)**-0.5 \
           - dl * cm_per_mpc * self.hubble_0 * np.sqrt(self.omega_m_0) / 2. / c)**-2 \
           - (1. + z)
            
           
        return dz
        
    def ComovingRadialDistance(self, z0, z):
        """
        Return comoving distance between redshift z0 and z, z0 < z.
        """
        
        if self.approx_highz:
            return 2. * c * ((1. + z0)**-0.5 - (1. + z)**-0.5) \
                / self.hubble_0 / np.sqrt(self.omega_m_0)
                
        # Otherwise, do the integral - normalize to H0 for numerical reasons
        integrand = lambda z: self.hubble_0 / self.HubbleParameter(z)

        return c * quad(integrand, z0, z)[0] / self.hubble_0  
            
    def ProperRadialDistance(self, z0, z):
        return self.ComovingRadialDistance(z0, z) / (1. + z0)    
        
    def ComovingLineElement(self, z):
        """
        Comoving differential line element at redshift z.
        """
        
        return c / self.HubbleParameter(z)
        
    def ProperLineElement(self, z):
        """
        Proper differential line element at redshift z (i.e. dl/dz).
        """
        
        return self.ComovingLineElement(z) / (1. + z)
        
    def dldz(self, z):
        """ Proper differential line element. """
        return self.ProperLineElement(z)        
    
    def CriticalDensityForCollapse(self, z):
        """
        Generally denoted (in LaTeX format) \Delta_c, fit from 
        Bryan & Norman (1998).
        """            
        d = self.OmegaMatter(z) - 1.
        return 18. * np.pi**2 + 82. * d - 39. * d**2
    
    def ProjectedVolume(self, z, angle, dz=1.):
        """
        Compute the co-moving volume of a spherical shell of `area` and 
        thickness `dz`.
        
        Parameters
        ----------
        z : int, float
            Redshift of shell center.
        area : int, float
            Angular scale in degrees.
        dz : int, float
            Shell thickness in differential redshift element.
            
        Returns
        -------
        Volume in comoving Mpc^3.
            
        """
        
        d_cm = self.ComovingRadialDistance(0., z)
        angle_rad = (np.pi / 180.) * angle
        
        dA = angle_rad * d_cm
        
        dldz = quad(self.ComovingLineElement, z-0.5*dz, z+0.5*dz)[0]
        
        return dA**2 * dldz / cm_per_mpc**3
    
    def JeansMass(self, z, Tgas=None, mu=0.6):
        
        if Tgas is None:
            Tgas = self.Tgas(z)
            
        k_J = (2. * k_B * Tgas / 3. / mu / m_p)**-0.5 \
            * np.sqrt(self.OmegaMatter(z)) * self.hubble_0
        
        l_J = 2. * np.pi / k_J    
            
        return 4. * np.pi * (l_J / 2)**3 * self.rho_b_z0 / 3. / g_per_msun
        
    def AngleToComovingLength(self, z, angle):
        """
        Convert an angle to a co-moving length-scale at the observed redshift.
        
        Parameters
        ----------
        z : int, float
            Redshift of interest
        angle : int, float
            Angle in arcminutes.
        
        Returns
        -------
        Length scale in Mpc.
        
        """
        
        d = self.LuminosityDistance(z) / (1. + z)**2# cm
        
        in_rad = (angle / 60.) * np.pi / 180.
        
        x = np.tan(in_rad) * d / cm_per_mpc
        
        return x
        <|MERGE_RESOLUTION|>--- conflicted
+++ resolved
@@ -138,13 +138,8 @@
         self.h70 = self.pf['hubble_0']
 
         self.mean_density0 = self.omega_m_0 * self.rho_crit_0 \
-<<<<<<< HEAD
-            * cm_per_mpc**3 / g_per_msun #/ self.h70**2
-        
-=======
             * cm_per_mpc**3 / g_per_msun
             
->>>>>>> 0bab8dc6
         if self.pf['helium_by_number'] is None:
             self.helium_by_mass = self.Y = self.pf['helium_by_mass']
             self.helium_by_number = self.y = 1. / (1. / self.Y - 1.) / 4.
