--- conflicted
+++ resolved
@@ -458,36 +458,24 @@
         
         # 'cuz time and redshift are different        
         self.dfcolldz_tab *= -1.
-<<<<<<< HEAD
-
-        fcoll_spline = None        
-        dfcolldz_small = self.dfcolldz_tab < tiny_dfcolldz
-        
-        if np.allclose(self.dfcolldz_tab, np.zeros_like(self.ztab), rtol=0., 
-            atol=tiny_dfcolldz):
-            self.dfcolldz_tab = np.zeros_like(self.ztab)
-            dfcolldz_spline = lambda z: 0.0
-        else:        
-=======
-        
+
         fcoll_spline = None
         self.dfcolldz_tab[self.dfcolldz_tab < tiny_dfcolldz] = tiny_dfcolldz
->>>>>>> 53f0e5b0
-
-            # Try masking all z elements lower than first occurrence
-
-            #zp = self.ztab[self.ztab <= 50]
-            #fp = self.dfcolldz_tab[self.ztab <= 50]
-            #zmax = zp[fp < tiny_dfcolldz].max()
-            #print zmax
-            #
-            self.dfcolldz_tab[self.dfcolldz_tab <= tiny_dfcolldz] = tiny_dfcolldz
-            #self.dfcolldz_tab[self.ztab <= zmax] = tiny_dfcolldz
-                        
-            spline = interp1d(self.ztab, np.log10(self.dfcolldz_tab), 
-                kind='cubic', bounds_error=False, fill_value=np.log10(tiny_dfcolldz))
-            dfcolldz_spline = lambda z: 10**spline.__call__(z)
-
+
+        # Try masking all z elements lower than first occurrence
+        
+        #zp = self.ztab[self.ztab <= 50]
+        #fp = self.dfcolldz_tab[self.ztab <= 50]
+        #zmax = zp[fp < tiny_dfcolldz].max()
+        #print zmax
+        #
+        self.dfcolldz_tab[self.dfcolldz_tab <= tiny_dfcolldz] = tiny_dfcolldz
+        #self.dfcolldz_tab[self.ztab <= zmax] = tiny_dfcolldz
+                    
+        spline = interp1d(self.ztab, np.log10(self.dfcolldz_tab), 
+            kind='cubic', bounds_error=False, fill_value=np.log10(tiny_dfcolldz))
+        dfcolldz_spline = lambda z: 10**spline.__call__(z)
+        
         return fcoll_spline, dfcolldz_spline, None
 
     @property
