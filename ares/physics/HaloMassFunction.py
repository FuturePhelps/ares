--- conflicted
+++ resolved
@@ -413,12 +413,11 @@
             if Mmin_of_z:
                 self.dndm_Mmin[i] = 10**np.interp(self.logM_min[i], self.logM, 
                     np.log10(self.dndm[i,:]))
-<<<<<<< HEAD
-                        
-            # Main term: rate of change in collapsed fraction in halos that were
-            # already above the threshold.
+            
             self.fcoll_Tmin[i] = self.fcoll(z, self.logM_min[i])
-
+            
+        # Main term: rate of change in collapsed fraction in halos that were
+        # already above the threshold.
         self.ztab, self.dfcolldz_tab = \
             central_difference(self.z, self.fcoll_Tmin)
         
@@ -450,6 +449,7 @@
             
             self.dfcolldz_tab = smooth(self.ztab, self.dfcolldz_tab, kern)
         
+            # Cut off edges of array?
             if self.pf['hmf_dfcolldz_trunc']:
                 self.dfcolldz_tab[0:kern] = np.zeros(kern)
                 self.dfcolldz_tab[-kern:] = np.zeros(kern)
@@ -460,57 +460,7 @@
         self.dfcolldz_tab *= -1.
 
         fcoll_spline = None        
-
-=======
-            
-            self.fcoll_Tmin[i] = self.fcoll(z, self.logM_min[i])
-            
-        # Main term: rate of change in collapsed fraction in halos that were
-        # already above the threshold.
-        self.ztab, self.dfcolldz_tab = \
-            central_difference(self.z, self.fcoll_Tmin)
-        
-        # Compute boundary term(s)
-        if Mmin_of_z:
-            self.ztab, dMmindz = \
-                central_difference(self.z, 10**self.logM_min)
-                    
-            bc_min = 10**self.logM_min[1:-1] * self.dndm_Mmin[1:-1] \
-                * dMmindz / self.cosm.mean_density0
-                
-            self.dfcolldz_tab -= bc_min    
-                    
-        if Mmax_of_z:
-            self.ztab, dMmaxdz = \
-                central_difference(self.z, 10**self.logM_max)
-        
-            bc_max = 10**self.logM_min[1:-1] * self.dndm_Mmax[1:-1] \
-                * dMmindz / self.cosm.mean_density0
-                
-            self.dfcolldz_tab += bc_max
-                
-        # Maybe smooth things
-        if self.pf['hmf_dfcolldz_smooth']:
-            if int(self.pf['hmf_dfcolldz_smooth']) > 1:
-                kern = self.pf['hmf_dfcolldz_smooth']
-            else:
-                kern = 3
-            
-            self.dfcolldz_tab = smooth(self.ztab, self.dfcolldz_tab, kern)
-        
-            if self.pf['hmf_dfcolldz_trunc']:
-                self.dfcolldz_tab[0:kern] = np.zeros(kern)
-                self.dfcolldz_tab[-kern:] = np.zeros(kern)
-        
-            # Cut off edges of array?
-        
-        # 'cuz time and redshift are different        
-        self.dfcolldz_tab *= -1.
-        
-        fcoll_spline = None
-
-        # TESTING: force dfcolldz_tab > 0 [should be unnecessary]
->>>>>>> 38ff8185
+        
         self.dfcolldz_tab[self.dfcolldz_tab < tiny_dfcolldz] = tiny_dfcolldz
 
         spline = interp1d(self.ztab, np.log10(self.dfcolldz_tab), 
@@ -775,11 +725,7 @@
             pickle.dump(self.mgtm, f)
             pickle.dump({'growth_pars': self.growth_pars,
                 'transfer_pars': self.transfer_pars}, f)
-<<<<<<< HEAD
             pickle.dump(dict(('hmf-version', hmf_v)))
-=======
-            pickle.dump(dict('hmf-version', hmf_v))
->>>>>>> 38ff8185
             f.close()
             
         print 'Wrote %s.' % fn
