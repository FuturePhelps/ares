--- conflicted
+++ resolved
@@ -668,11 +668,7 @@
 
             if i % size != rank:
                 continue
-<<<<<<< HEAD
-
-=======
-                                
->>>>>>> b171a6da
+
             # Undo little h for all main quantities
             self.tab_dndm[i] = self._MF.dndm.copy() * self.cosm.h70**4
             self.tab_mgtm[i] = self._MF.rho_gtm.copy() * self.cosm.h70**2
@@ -824,16 +820,6 @@
         ##
             
     @property
-<<<<<<< HEAD
-    def logM_min(self):
-        if not hasattr(self, '_logM_min'):
-            self.build_1d_splines(Tmin=self.pf['pop_Tmin'], mu=self.pf['mu'])
-        return self._logM_min
-    
-    @logM_min.setter
-    def logM_min(self, value):
-        self._logM_min = value
-=======
     def tab_MAR(self):
         if not hasattr(self, '_tab_MAR'):
             if not self._is_loaded:
@@ -845,7 +831,6 @@
     @tab_MAR.setter
     def tab_MAR(self, value):
         self._tab_MAR = value
->>>>>>> b171a6da
             
     @property
     def fcoll_Tmin(self):
