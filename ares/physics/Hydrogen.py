--- conflicted
+++ resolved
@@ -142,15 +142,9 @@
     def _dlogkH_dlogT(self):  
         if not hasattr(self, '_dlogkH_dlogT_'):
             Tk_p_H, dkHdT = central_difference(self.Tk_hi_H, self.kH_hi)
-            dlogkH_dlogT = dkHdT * Tk_p_H / np.array(list(map(self.kappa_H, Tk_p_H)))
-            
-<<<<<<< HEAD
-            _kH_spline = interpolate.interp1d(Tk_p_H, dlogkH_dlogT)
-            self._dlogkH_dlogT_ = lambda T: _kH_spline(T)
-=======
+            dlogkH_dlogT = dkHdT * Tk_p_H / np.array(list(map(self.kappa_H, Tk_p_H)))            
             _kH_spline = interp1d(Tk_p_H, dlogkH_dlogT)
             self._dlogkH_dlogT = lambda T: _kH_spline(T)
->>>>>>> 045b0632
             
         return self._dlogkH_dlogT_
         
@@ -159,14 +153,8 @@
         if not hasattr(self, '_dlogke_dlogT_'):
             Tk_p_e, dkedT = central_difference(self.Tk_hi_e, self.ke_hi)
             dlogke_dlogT = dkedT * Tk_p_e / np.array(list(map(self.kappa_e, Tk_p_e)))
-            
-<<<<<<< HEAD
-            _ke_spline = interpolate.interp1d(Tk_p_e, dlogke_dlogT)
-            self._dlogke_dlogT_ = lambda T: _ke_spline(T)
-=======
             _ke_spline = interp1d(Tk_p_e, dlogke_dlogT)
             self._dlogke_dlogT = lambda T: _ke_spline(T)
->>>>>>> 045b0632
     
         return self._dlogke_dlogT_
     
@@ -307,7 +295,13 @@
     
         return self._Tbg
     
-<<<<<<< HEAD
+    @Tbg.setter
+    def Tbg(self, value):
+        """
+        Must be a function of redshift.
+        """
+        self._Tbg = value
+    
     def _xc(self, z, Tk, xHII=0.0, ne=0.0, Ja=0.0):
         return self.CollisionalCouplingCoefficient(z, Tk, xHII, ne)
         
@@ -324,15 +318,6 @@
     def _xc_eH(self, z, Tk, xHII=0.0, ne=0.0):
         return ne * self.kappa_e(Tk) * T_star / A10 / self.cosm.TCMB(z)
             
-    def CollisionalCouplingCoefficient(self, z, Tk, xHII=0.0, ne=0.0):
-=======
-    @Tbg.setter
-    def Tbg(self, value):
-        """
-        Must be a function of redshift.
-        """
-        self._Tbg = value
-    
     @property
     def Tbg_pars(self):
         if not hasattr(self, '_Tbg_pars'):
@@ -346,8 +331,7 @@
     #
     #    return self.cosm.TCMB(z) + self.Tbg(z)
 
-    def CollisionalCouplingCoefficient(self, z, Tk, xHII, ne, Tr=0.0):
->>>>>>> 045b0632
+    def CollisionalCouplingCoefficient(self, z, Tk, xHII=0.0, ne=0.0, Tr=0.0):
         """
         Parameters
         ----------
@@ -459,38 +443,25 @@
         x_c = self.CollisionalCouplingCoefficient(z, Tk, xHII, ne)
         x_a = self.RadiativeCouplingCoefficient(z, Ja, Tk, xHII)
         Tc = Tk
-
-<<<<<<< HEAD
-        return (1.0 + x_c + x_a) / \
-            (self.cosm.TCMB(z)**-1. + x_c * Tk**-1. + x_a * Tc**-1.)
-    
-    def dTb(self, z, xavg, Ts):
+        
+        Tref = self.cosm.TCMB(z) + Tr
+
+        Ts = (1.0 + x_c + x_a) / \
+            (Tref**-1. + x_c * Tk**-1. + x_a * Tc**-1.)
+    
+        return np.maximum(Ts, self.Ts_floor(z=z))
+    
+    def dTb(self, z, xavg, Ts, Tr=0.0):
         """
         Short-hand for calling `DifferentialBrightnessTemperature`.
         """
-        return self.DifferentialBrightnessTemperature(z, xavg, Ts)
+        return self.DifferentialBrightnessTemperature(z, xavg, Ts, Tr)
         
     def T0(self, z):
         return 27. * (self.cosm.omega_b_0 * self.cosm.h70**2 / 0.023) * \
             np.sqrt(0.15 * (1.0 + z) / self.cosm.omega_m_0 / self.cosm.h70**2 / 10.)
         
-    def DifferentialBrightnessTemperature(self, z, xavg, Ts):
-=======
-        Tref = self.cosm.TCMB(z) + Tr
-
-        Ts = (1.0 + x_c + x_a) / \
-            (Tref**-1. + x_c * Tk**-1. + x_a * Tc**-1.)
-
-        return np.maximum(Ts, self.Ts_floor(z=z))
-
-    def dTb(self, z, xHII, Ts, Tr=0.0):
-        """
-        Short-hand for calling `DifferentialBrightnessTemperature`.
-        """
-        return self.DifferentialBrightnessTemperature(z, xHII, Ts, Tr)
-
     def DifferentialBrightnessTemperature(self, z, xavg, Ts, Tr=0.0):
->>>>>>> 045b0632
         """
         Global 21-cm signature relative to cosmic microwave background in mK.
 
@@ -511,17 +482,12 @@
 
         """
         
-<<<<<<< HEAD
-        return self.T0(z) * (1. - xavg) * (1.0 - self.cosm.TCMB(z) / Ts)
-            
-=======
         Tref = self.cosm.TCMB(z) + Tr
         return 27. * (1. - xavg) * \
             (self.cosm.omega_b_0 * self.cosm.h70**2 / 0.023) * \
             np.sqrt(0.15 * (1.0 + z) / self.cosm.omega_m_0 / self.cosm.h70**2 / 10.) * \
             (1.0 - Tref / Ts)
     
->>>>>>> 045b0632
     @property
     def inits(self):
         if not hasattr(self, '_inits'):
