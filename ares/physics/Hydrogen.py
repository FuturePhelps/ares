--- conflicted
+++ resolved
@@ -82,15 +82,12 @@
         self.interp_method = self.pf['interp_cc']
         self.approx_S = self.pf['approx_Salpha']
         
-<<<<<<< HEAD
-=======
         self.nmax = self.pf['lya_nmax']
 
         self.tabulated_coeff = \
             {'kappa_H': kappa_HH, 'kappa_e': kappa_He, 
              'T_H': T_HH, 'T_e': T_He}
 
->>>>>>> 70aff6ca
     @property
     def kappa_H_pre(self):
         if not hasattr(self, '_kappa_H_pre'):                            
@@ -372,13 +369,8 @@
         Short-hand for calling `SpinTemperature`.
         """
         return self.SpinTemperature(z, Tk, Ja, xHII, ne)
-<<<<<<< HEAD
-        
-    def SpinTemperature(self, z, Tk, xHII=0.0, ne=0.0, Ja=0.0):
-=======
 
     def SpinTemperature(self, z, Tk, Ja, xHII, ne):
->>>>>>> 70aff6ca
         """
         Returns spin temperature of intergalactic hydrogen.
 
