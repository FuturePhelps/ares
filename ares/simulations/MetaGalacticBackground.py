"""

MetaGalacticBackground.py

Author: Jordan Mirocha
Affiliation: University of Colorado at Boulder
Created on: Mon Feb 16 12:43:06 MST 2015

Description: 

"""

import os
import time
import scipy
import numpy as np
from ..static import Grid
from ..util.Math import smooth
from ..util.Pickling import write_pickle_file
from types import FunctionType
from ..util import ParameterFile
from ..util.Math import interp1d
from ..solvers import UniformBackground
from ..analysis.MetaGalacticBackground import MetaGalacticBackground \
    as AnalyzeMGB
from ..physics.Constants import E_LyA, E_LL, ev_per_hz, erg_per_ev, \
    sqdeg_per_std, s_per_myr, rhodot_cgs, cm_per_mpc, c, h_p, k_B
from ..util.ReadData import _sort_history, flatten_energies, flatten_flux
try:
    # this runs with no issues in python 2 but raises error in python 3
    basestring
except:
    # this try/except allows for python 2/3 compatible string type checking
    basestring = str

_scipy_ver = scipy.__version__.split('.')

# This keyword didn't exist until version 0.14 
if float(_scipy_ver[1]) >= 0.14:
    _interp1d_kwargs = {'assume_sorted': True}
else:
    _interp1d_kwargs = {}
    
_tiny_sfrd = 1e-12
    
def NH2(z, Mh, fH2=3.5e-4):
    return 1e17 * (fH2 / 3.5e-4) * (Mh / 1e6)**(1. / 3.) * ((1. + z) / 20.)**2.

def f_sh_fl13(zz, Mmin):
    return np.minimum(1, (NH2(zz, Mh=Mmin) / 1e14)**-0.75)    

def get_Mmin_func(zarr, Jlw, Mmin_prev, **kwargs):
    
    # Self-shielding. Function of redshift only!
    if kwargs['feedback_LW_fsh']:
        f_sh = f_sh_fl13
    #elif type(kwargs['feedback_LW_fsh']) is FunctionType:
    #    f_sh = kwargs['feedback_LW_fsh']    
    else:
        f_sh = lambda z, Mmin: 1.0
    
    # Interpolants for Jlw, Mmin, for this iteration
    # This is Eq. 4 from Visbal+ 2014
    Mmin = lambda zz: np.interp(zz, zarr, Mmin_prev)
    f_J = lambda zz: f_sh(zz, Mmin(zz)) * np.interp(zz, zarr, Jlw)
    
    if kwargs['feedback_LW_Mmin'] == 'visbal2014':
        f_M = lambda zz: 2.5 * 1e5 * pow(((1. + zz) / 26.), -1.5) \
            * (1. + 6.96 * pow(4 * np.pi * f_J(zz), 0.47))
    elif type(kwargs['feedback_LW_Mmin']) is FunctionType:
        f_M = kwargs['feedback_LW_Mmin']
    else:
        raise NotImplementedError('Unrecognized Mmin option: {!s}'.format(\
            kwargs['feedback_LW_Mmin']))
    
    return f_M
        
class MetaGalacticBackground(AnalyzeMGB):
    def __init__(self, pf=None, grid=None, **kwargs):
        """
        Initialize a MetaGalacticBackground object.    
        """
        
        self.kwargs = kwargs
        
        if pf is None:
            self.pf = ParameterFile(**self.kwargs)
        else:
            self.pf = pf
        
        self._grid = grid
        self._has_fluxes = False
        self._has_coeff = False        
        
        if not hasattr(self, '_suite'):
            self._suite = []
            
    @property
    def pf(self):
        if not hasattr(self, '_pf'):
            self._pf = ParameterFile(**self.kwargs)
        return self._pf
        
    @pf.setter        
    def pf(self, val):
        self._pf = val
            
    @property
    def solver(self):
        if not hasattr(self, '_solver'):
            self._solver = UniformBackground(pf=self.pf, grid=self.grid, 
                **self.kwargs)
        return self._solver
        
    @property
    def pops(self):            
        if not hasattr(self, '_pops'):
            self._pops = self.solver.pops
        return self._pops
            
    @property 
    def count(self):
        if not hasattr(self, '_count'):
            self._count = 0
        return self._count     
        
    @property
    def grid(self):
        if self._grid is None:
            self._grid = Grid(
                grid_cells=self.pf['grid_cells'], 
                length_units=self.pf['length_units'], 
                start_radius=self.pf['start_radius'],
                approx_Salpha=self.pf['approx_Salpha'],
                logarithmic_grid=self.pf['logarithmic_grid'],
                cosmological_ics=self.pf['cosmological_ics'],
                )
            self._grid.set_properties(**self.pf)    
                
        return self._grid
            
    @property
    def rank(self):
        try:
            from mpi4py import MPI
            rank = MPI.COMM_WORLD.rank
        except ImportError:
            rank = 0
    
        return rank
    
    def run(self, include_pops=None, xe=None):
        """
        Loop over populations, determine background intensity.
        
        Parameters
        ----------
        include_pops : list
            For internal use only!

        """    

        # In this case, we can evolve all LW sources first, and wait 
        # to do other populations until the very end.
        if self.pf['feedback_LW'] and (include_pops is None):
            # This means it's the first iteration
            include_pops = self._lwb_sources
        elif include_pops is None:
            include_pops = range(self.solver.Npops)

        if not hasattr(self, '_data_'):
            self._data_ = {}

        for i, popid in enumerate(include_pops):
            z, fluxes = self.run_pop(popid=popid, xe=xe)
            self._data_[popid] = fluxes
                    
        # Each element of the history is series of lists.
        # The first axis corresponds to redshift, while the second
        # dimension has as many chunks as there are sub-bands for RTE solutions.    
        # Also: redshifts are *descending* at this point
        self._history = self._data_.copy()
        self._suite.append(self._data_.copy())

        count = self.count   # Just to make sure attribute exists
        self._count += 1
<<<<<<< HEAD
=======

        is_converged = self._is_Mmin_converged(self._lwb_sources)
>>>>>>> 0bab8dc6
        
        ## 
        # Feedback
        ##
        if is_converged:
            self._has_fluxes = True
            self._f_Ja = lambda z: np.interp(z, self._zarr, self._Ja, 
                left=0.0, right=0.0)
            self._f_Jlw = lambda z: np.interp(z, self._zarr, self._Jlw,
                left=0.0, right=0.0)
                        
            # Now that feedback is done, evolve all non-LW sources to get
            # final background.
            if include_pops == self._lwb_sources:
                self.reboot(include_pops=self._not_lwb_sources)
                self.run(include_pops=self._not_lwb_sources)
            
        else:
            if self.pf['verbose']:
                if hasattr(self, '_sfrd_bank') and self.count >= 2:
                    pid = self.pf['feedback_LW_sfrd_popid']
                    z_maxerr = self.pops[pid].halos.tab_z[self._ok][np.argmax(self._sfrd_rerr[self._ok])]
                    print(("LWB cycle #{0} complete: mean_err={1:.2e}, " +\
                        "max_err={2:.2e}, z(max_err)={3:.1f}").format(\
                        self.count, np.mean(self._sfrd_rerr[self._ok]),\
                        np.max(self._sfrd_rerr[self._ok]), z_maxerr))
                else:
                    print("LWB cycle #{} complete.".format(self.count))

                            
            self.reboot()
            self.run(include_pops=self._lwb_sources)

        self._count += 1
    
    @property
    def today(self):
        """
        Return background intensity at z=zf evolved to z=0 assuming optically
        thin IGM.
        
        This is just the second term of Eq. 25 in Mirocha (2014).
        """
        
        return self.flux_today()
    
    def today_of_E(self, E):
        """
        Grab radiation background at a single energy at z=0.
        """
        nrg, fluxes = self.today
    
        return np.interp(E, nrg, fluxes)
        
    def temp_of_E(self, E):
        """
        Convert the z=0 background intensity to a temperature in K.
        """
        flux = self.today_of_E(E)
        
        freq = E * erg_per_ev / h_p
        return flux * E * erg_per_ev * c**2 / k_B / 2. / freq**2
                    
    def flux_today(self, zf=None, popids=None):
        """
        Propage radiation background from `zf` to z=0 assuming optically
        thin universe.
        """
        _fluxes_today = []
        _energies_today = []
    
        if popids is None:
            popids = list(range(len(self.pops)))
        if type(popids) not in [list, tuple, np.ndarray]:
            popids = [popids]
            
        if zf is not None:
            raise NotImplemented('need to fix this now that today_only option in place')    
                
        ct = 0
        # Loop over pops: assumes energy ranges are non-overlapping!
        for popid, pop in enumerate(self.pops):
    
            if popid not in popids:
                continue
    
            if not self.solver.solve_rte[popid]:
                continue
    
            # Much faster to only read in first redshift element in this case.
            z, E, flux = self.get_history(popid=popid, flatten=True, 
                today_only=True)
            
            if zf is None:
                k = 0
            else:
                k = np.argmin(np.abs(zf - z))
            
            Et = E / (1. + z[k])
            ft = flux[k] / (1. + z[k])**2
    
            _energies_today.append(Et)
            _fluxes_today.append(ft)
    
            ct += 1
    
        if ct == 1:    
            return np.array(_energies_today[0]), np.array(_fluxes_today[0])
    
        ##
        # Add the fluxes! Interpolate to common energy grid first.
        ##    
    
        _f = []        
        _E = np.unique(np.concatenate(_energies_today))
        for i, flux in enumerate(_fluxes_today):
            _f.append(np.interp(_E, _energies_today[i], flux, 
                left=0.0, right=0.0))
    
        f = np.sum(_f, axis=0)
    
        return _E, f                    
                           
    @property        
    def jsxb(self):
        if not hasattr(self, '_jsxb'):
            self._jsxb = self.jxrb(band='soft')
        return self._jsxb

    @property
    def jhxb(self):
        if not hasattr(self, '_jhxb'):
            self._jhxb = self.jxrb(band='hard')
        return self._jhxb

    def jxrb(self, band='soft'):
        """
        Compute soft X-ray background flux at z=0.
        """

        jx = 0.0
        Ef, ff = self.today()
        for popid, pop in enumerate(self.pops):
            if Ef[popid] is None:
                continue
                
            flux_today = ff[popid] * Ef[popid] \
                * erg_per_ev / sqdeg_per_std / ev_per_hz
                
            if band == 'soft':
                Eok = np.logical_and(Ef[popid] >= 5e2, Ef[popid] <= 2e3)
            elif band == 'hard':
                Eok = np.logical_and(Ef[popid] >= 2e3, Ef[popid] <= 1e4)
            else:
                raise ValueError('Unrecognized band! Only know \'hard\' and \'soft\'')
        
            Earr = Ef[popid][Eok]
            # Find integrated 0.5-2 keV flux
            dlogE = np.diff(np.log10(Earr))
            
            jx += np.trapz(flux_today[Eok] * Earr, dx=dlogE) * np.log(10.)
                          
        return jx          
                           
    @property
    def _not_lwb_sources(self):
        if not hasattr(self, '_not_lwb_sources_'):
            self._not_lwb_sources_ = []
            for i, pop in enumerate(self.pops):
                if pop.is_src_lw:
                    continue
                self._not_lwb_sources_.append(i)
        
        return self._not_lwb_sources_
        
    @property    
    def _lwb_sources(self):
        if not hasattr(self, '_lwb_sources_'):
            self._lwb_sources_ = []
            for i, pop in enumerate(self.pops):
                if pop.is_src_lw:
                    self._lwb_sources_.append(i)
        
        return self._lwb_sources_
                        
    def run_pop(self, popid=0, xe=None):
        """
        Evolve radiation background in time.

        .. note:: Assumes we're using the generator, otherwise the time 
            evolution must be controlled manually.

        Returns
        -------
        Nothing: sets `history` attribute containing the entire evolution
        of the background for each population.

        """

        if self.solver.approx_all_pops:
            return None, None
            
        if not self.pops[popid].pf['pop_solve_rte']:
            return None, None

        t = 0.0
        z = self.pf['initial_redshift']
        zf = self.pf['final_redshift']
                
        all_fluxes = []
        for z in self.solver.redshifts[popid][-1::-1]:
            _z, fluxes = self.update_fluxes(popid=popid)            
            all_fluxes.append(fluxes)
            
        return self.solver.redshifts[popid][-1::-1], all_fluxes

    def reboot(self, include_pops=None):
        delattr(self, '_history')
        delattr(self, '_pf')
                
        if include_pops is None:
            include_pops = range(self.solver.Npops)
        
        ## All quantities that depend on Mmin.
        #to_del = ['_tab_Mmin_', '_Mmin', '_tab_sfrd_total_',
        #    '_tab_sfrd_at_threshold_', '_tab_fstar_at_Mmin_',
        #    '_tab_nh_at_Mmin_', '_tab_MAR_at_Mmin_']

        # Reset Mmin for feedback-susceptible populations
        for popid in include_pops:
            #pop = self.pops[popid]
            #
            #if not pop.feels_feedback:
            #    continue
            #    
            #if self.pf['pop_Tmin{{{}}}'.format(popid)] is not None:
            #    if self.pf['pop_Tmin{{{}}}'.format(popid)] >= 1e4:
            #        continue

            #for key in to_del:
            #    try:
            #        delattr(pop, key)
            #    except AttributeError:
            #        print("Attribute {!s} didn't exist.".format(key))
            #        continue
            
            # Linked populations will get 
            if isinstance(self.pf['pop_Mmin{{{}}}'.format(popid)], basestring):
                if self.pf['pop_Mmin{{{}}}'.format(popid)] not in self.pf['cosmological_Mmin']:
                    continue
                        
            self.kwargs['pop_Mmin{{{}}}'.format(popid)] = \
                np.interp(self.pops[popid].halos.tab_z, self.z_unique, self._Mmin_now)
                            
            # Need to make sure, if any populations are linked to this Mmin,
            # that they get updated too.

            #if not self.pf['feedback_clear_solver']:
            #    pop._tab_Mmin = np.interp(pop.halos.z, self._zarr, self._Mmin_now)
            #    bands = self.solver.bands_by_pop[popid]
            #    z, nrg, tau, ehat = self.solver._set_grid(pop, bands, 
            #        compute_emissivities=True)
            #    
            #    k = range(self.solver.Npops).index(popid)
            #    self.solver._emissivities[k] = ehat
                
        if self.pf['feedback_clear_solver']:
            delattr(self, '_solver')
            delattr(self, '_pops')
        else:
            delattr(self.solver, '_generators')       
            
        ##
        # Only read guesses on first iteration. Turn off for all subsequent
        # iterations. Don't like modifying pf in general, but kind of need to
        # here.
        ##    
        if self.pf['feedback_LW_guesses'] is not None:
            self.kwargs['feedback_LW_guesses'] = None

        # May not need to do this -- just execute loop just above?
        self.__init__(**self.kwargs)
                
    @property
    def history(self):
        if hasattr(self, '_history'):
            pass
        elif hasattr(self, 'all_fluxes'):
            self._history = _sort_history(self.all_fluxes)
        else:
            raise NotImplemented('help!')
    
        return self._history
        
    @property
    def _subgen(self):
        if not hasattr(self, '_subgen_'):
            self._subgen_ = {}
            
            for popid, pop in enumerate(self.pops):
                gen = self.solver.generators[popid]
                
                if gen is None:
                    self._subgen_[popid] = None
                    continue
                
                if len(gen) == 1:
                    self._subgen_[popid] = False
                else:
                    self._subgen_[popid] = True
                    
        return self._subgen_
        
    def update_fluxes(self, popid=0):
        """
        Loop over flux generators and retrieve the next values.

        ..note:: Populations need not have identical redshift sampling.

        Returns
        -------
        Current redshift and dictionary of fluxes. Each element of the flux
        dictionary corresponds to a single population, and within that, there
        are separate lists for each sub-band over which we solve the RTE.

        """

        pop_generator = self.solver.generators[popid]

        # Skip approximate (or non-contributing) backgrounds
        if pop_generator is None:
            return None, None

        fluxes_by_band = []

        needs_flattening = self._subgen[popid]
        
        # For each population, the band is broken up into pieces
        for j, generator in enumerate(pop_generator):
            if generator is None:
                fluxes_by_band.append(None)
            else:    
                z, f = next(generator)
                
                if not needs_flattening:
                    fluxes_by_band.append(f)
                    continue
                
                if z > self.pf['first_light_redshift']:
                    fluxes_by_band.append(np.zeros_like(flatten_flux(f)))
                else:
                    fluxes_by_band.append(flatten_flux(f))

        return z, fluxes_by_band

    def update_rate_coefficients(self, z, **kwargs):
        """
        Compute ionization and heating rate coefficients.

        Parameters
        ----------
        z : float
            Current redshift.

        Returns
        -------
        Dictionary of rate coefficients.

        """
        
        # Must compute rate coefficients from fluxes     
        if self.solver.approx_all_pops:
            kwargs['fluxes'] = [None] * self.solver.Npops
            return self.solver.update_rate_coefficients(z, **kwargs)

        if not self._has_fluxes:
            self.run()
        
        if not self._has_coeff:

            kw = kwargs.copy()

            kw['return_rc'] = True

            # This chunk only gets executed once
            self._rc_tabs = [{} for i in range(self.solver.Npops)]
            # very similar chunk of code lives in update_fluxes...
            # could structure better, but i'm tired.
            
            fluxes = {i:None for i in range(self.solver.Npops)}
            for i, pop_generator in enumerate(self.solver.generators):
                
                kw['zone'] = self.pops[i].zone
                also = {}
                for sp in self.grid.absorbers:
                    also['{0!s}_{1!s}'.format(self.pops[i].zone, sp)] = 1.0
                kw.update(also)     
                
                ##
                # Be careful with toy models
                ##
                if pop_generator is None:
                    zarr = self.z_unique
                else:
                    zarr = self.solver.redshifts[i]

                Nz = len(zarr)

                self._rc_tabs[i]['k_ion'] = np.zeros((Nz,
                        self.grid.N_absorbers))
                self._rc_tabs[i]['k_ion2'] = np.zeros((Nz,
                        self.grid.N_absorbers, self.grid.N_absorbers))
                self._rc_tabs[i]['k_heat'] = np.zeros((Nz,
                        self.grid.N_absorbers))
                self._rc_tabs[i]['Ja'] = np.zeros(Nz)
                self._rc_tabs[i]['Jlw'] = np.zeros(Nz)
            
                # Need to cycle through redshift here
                for _iz, redshift in enumerate(zarr):
                          
                    # The use of "continue", rather than "break", is
                    # VERY important because redshifts are in ascending order
                    # at this point.
                    if redshift < self.pf['final_redshift']:
                        # This shouldn't ever happen...
                        continue
                        
                    if redshift < self.pf['kill_redshift']:
                        continue    
                    
                    # Get fluxes if need be
                    if pop_generator is None:
                        kw['fluxes'] = None
                    else:                        
                        # Fluxes are in order of *descending* redshift!
                        fluxes[i] = self.history[i][Nz-_iz-1]
                        kw['fluxes'] = fluxes
                        
                    self._rc_tabs[i]['Ja'][_iz] = self._f_Ja(redshift)
                    self._rc_tabs[i]['Jlw'][_iz] = self._f_Jlw(redshift)    
                        
                    # This routine expects fluxes to be a dictionary, with
                    # the keys being population ID # and the elements lists
                    # of fluxes in each (sub-) band.    
                    coeff = self.solver.update_rate_coefficients(redshift, 
                        popid=i, **kw)
                                        
                    self._rc_tabs[i]['k_ion'][_iz,:] = \
                        coeff['k_ion'].copy()
                    self._rc_tabs[i]['k_ion2'][_iz,:] = \
                        coeff['k_ion2'].copy()
                    self._rc_tabs[i]['k_heat'][_iz,:] = \
                        coeff['k_heat'].copy()
                        
            self._interp = [{} for i in xrange(self.solver.Npops)]
            for i, pop in enumerate(self.pops):
                if self.solver.redshifts[i] is None:
                    zarr = self.z_unique
                else:    
                    zarr = self.solver.redshifts[i]

                # Create functions
                self._interp[i]['k_ion'] = \
                    [None for _i in xrange(self.grid.N_absorbers)]
                self._interp[i]['k_ion2'] = \
                    [[None,None,None] for _i in xrange(self.grid.N_absorbers)]
                self._interp[i]['k_heat'] = \
                    [None for _i in xrange(self.grid.N_absorbers)]
            
                self._interp[i]['Ja'] = interp1d(zarr, 
                    self._rc_tabs[i]['Ja'], kind=self.pf['interp_all'],
                    bounds_error=False, fill_value=0.0)
                self._interp[i]['Jlw'] = interp1d(zarr, 
                    self._rc_tabs[i]['Jlw'], kind=self.pf['interp_all'],
                    bounds_error=False, fill_value=0.0)    
            
                for j in xrange(self.grid.N_absorbers):
                    self._interp[i]['k_ion'][j] = \
                        interp1d(zarr, self._rc_tabs[i]['k_ion'][:,j], 
                            kind=self.pf['interp_all'], 
                            bounds_error=False, fill_value=0.0)    
                    self._interp[i]['k_heat'][j] = \
                        interp1d(zarr, self._rc_tabs[i]['k_heat'][:,j], 
                            kind=self.pf['interp_all'],
                            bounds_error=False, fill_value=0.0)    
                    
                    for k in xrange(self.grid.N_absorbers):
                        self._interp[i]['k_ion2'][j][k] = \
                            interp1d(zarr, self._rc_tabs[i]['k_ion2'][:,j,k],
                                kind=self.pf['interp_all'],
                                bounds_error=False, fill_value=0.0)
                     
            self._has_coeff = True  
                           
            return self.update_rate_coefficients(z, **kwargs)                    
            
        else:
                        
            to_return = \
            {
             'k_ion': np.zeros((1,self.grid.N_absorbers)),
             'k_ion2': np.zeros((1,self.grid.N_absorbers, self.grid.N_absorbers)),
             'k_heat': np.zeros((1,self.grid.N_absorbers)),
            }
        
            for i, pop in enumerate(self.pops):
        
                if pop.zone != kwargs['zone']:
                    continue
        
                fset = self._interp[i]             
        
                # Call interpolants, add 'em all up.
                this_pop = \
                {
                 'k_ion':  np.array([[fset['k_ion'][j](z) \
                    for j in xrange(self.grid.N_absorbers)]]),
                 'k_heat': np.array([[fset['k_heat'][j](z) \
                    for j in xrange(self.grid.N_absorbers)]]),
                 'Ja': fset['Ja'](z),
                 'Jlw': fset['Jlw'](z),
                }
                                
                # Convert to rate coefficient                
                for j, absorber in enumerate(self.grid.absorbers):
                    x = kwargs['{0!s}_{1!s}'.format(pop.zone, absorber)]
                    this_pop['k_ion'][0][j] /= x
                    
                    # No helium for cgm, at least not this carefully
                    if pop.zone == 'cgm':
                        break

                tmp = np.zeros((self.grid.N_absorbers, self.grid.N_absorbers))
                for j in xrange(self.grid.N_absorbers):
                    for k in xrange(self.grid.N_absorbers):
                        tmp[j,k] = fset['k_ion2'][j][k](z)

                this_pop['k_ion2'] = np.array([tmp])

                for key in to_return:
                    to_return[key] += this_pop[key]

            return to_return
                          
    @property
    def z_unique(self):
        if not hasattr(self, '_z_unique'):
            _allz = []
            for i in range(self.solver.Npops):
                if self.solver.redshifts[i] is None:
                    continue

                _allz.append(self.solver.redshifts[i])

            if sum([item is not None for item in _allz]) == 0:
                dz = self.pf['fallback_dz']
                self._z_unique = np.arange(self.pf['final_redshift'],
                    self.pf['initial_redshift']+dz, dz)
            else:
                self._z_unique = np.unique(np.concatenate(_allz))

        return self._z_unique

    def get_uvb_tot(self, include_pops=None):
        """
        Sum the UV background (i.e., Ja, Jlw) over all populations.
        """
                
        if include_pops is None:
            include_pops = range(self.solver.Npops)
        
        #zarr = self.z_unique
        
        # Compute JLW to get estimate for Mmin^(k+1) 
        _allz = []
        _f_Ja = []
        _f_Jlw = []
        for i, popid in enumerate(include_pops):
            
            if not (self.pops[popid].is_src_lw or self.pops[popid].is_src_lya):
                _allz.append(self.solver.redshifts[popid])
                _f_Jlw.append(lambda z: 0.0)
                _f_Ja.append(lambda z: 0.0)
                continue
                        
            _z, _Ja, _Jlw = self.get_uvb(popid)
            
            _allz.append(_z)
            _f_Jlw.append(interp1d(_z, _Jlw, kind='linear'))
            _f_Ja.append(interp1d(_z, _Ja, kind='linear'))
        
        zarr = self.z_unique
        
        Jlw = np.zeros_like(zarr)
        Ja = np.zeros_like(zarr)
        for i, popid in enumerate(include_pops):
            Jlw += _f_Jlw[i](zarr)
            Ja += _f_Ja[i](zarr)
            
        return zarr, Ja, Jlw
        
    @property
    def _LW_felt_by(self):
        if not hasattr(self, '_LW_felt_by_'):
            self._LW_felt_by_ = []
            for popid, pop in enumerate(self.pops):
                
                Mmin = pop.pf['pop_Mmin']
                
                if isinstance(Mmin, basestring):
                    self._LW_felt_by_.append(popid)
                    continue
                                
                Tmin = pop.pf['pop_Tmin']
                if isinstance(Tmin, basestring):
                    pass
                
                if Mmin is None: 
                    T = Tmin
                else:
                    T = pop.halos.VirialTemperature(pop.halos.tab_z, Mmin,
                        self.pf['mu'])
                
                if type(T) in [float, int, np.float64]:
                    if T < 1e4:
                        self._LW_felt_by_.append(popid)
                else:
                    if np.any(T < 1e4):
                        self._LW_felt_by_.append(popid)  
                        
        return self._LW_felt_by_    
    
    def _is_Mmin_converged(self, include_pops):
<<<<<<< HEAD
        """
        Compute UV background, Mmin, SFRD. Compare to last iteration.
        """

=======
        
>>>>>>> 0bab8dc6
        # Need better long-term fix: Lya sources aren't necessarily LW 
        # sources, if (for example) approx_all_pops = True. 
        if not self.pf['feedback_LW']:
            # Will use all then
            include_pops = None
        elif include_pops is None:
            include_pops = range(self.solver.Npops)

        # Otherwise, grab all the fluxes
        zarr, Ja, Jlw = self.get_uvb_tot(include_pops)
        self._zarr = zarr
        
        Ja = np.maximum(Ja, 0.)
        Jlw = np.maximum(Jlw, 0.)
        
        self._Ja = Ja
        self._Jlw = Jlw
                
        if not self.pf['feedback_LW']:
            return True
        
        # Instance of a population that "feels" the feedback.
        # Need for (1) initial _Mmin_pre value, and (2) setting ceiling
        pop_fb = self.pops[self._lwb_sources[0]]
        
        # Don't re-load Mmin guesses after first iteration
        if self.pf['feedback_LW_guesses'] is not None and self.count > 1:  
            pid = self.pf['feedback_LW_sfrd_popid']  
            self.pops[pid]._loaded_guesses = True    
            print('turning off ModelSet load', self.count, pid, self.pops[pid]._loaded_guesses)
        

        # Save last iteration's solution for Mmin(z)
        if self.count == 1:            
            has_guess = False
            if self.pf['feedback_LW_guesses'] is not None:
                has_guess = True
                pid = self.pf['feedback_LW_sfrd_popid']
                #_z_guess, _Mmin_guess = guess
                self._Mmin_pre = self.pops[pid].Mmin(zarr)
                
            else:
                self._Mmin_pre = np.min([self.pops[idnum].Mmin(zarr) \
                    for idnum in self._lwb_sources], axis=0)
                        
            self._Mmin_bank = [self._Mmin_pre.copy()]
            self._Jlw_bank = [Jlw]
            
            self.pf['feedback_LW_guesses'] = None
                        
            ## 
            # Quit right away if you say so. Note: Dangerous!
            ##            
            if self.pf['feedback_LW_guesses_perfect'] and has_guess:
                self._Mmin_now = self._Mmin_pre
                self._sfrd_bank = [self.pops[pid]._tab_sfrd_total]
                return True
                        
        else:
            self._Mmin_pre = self._Mmin_now.copy()
            
        if self.pf['feedback_LW_sfrd_popid'] is not None:
            pid = self.pf['feedback_LW_sfrd_popid']
            if self.count == 1:
                self._sfrd_bank = [self.pops[pid]._tab_sfrd_total.copy()]
            else:
                self._sfrd_bank.append(self.pops[pid]._tab_sfrd_total.copy())
                pre = self._sfrd_bank[-2] * rhodot_cgs
                now = self._sfrd_bank[-1] * rhodot_cgs
                gt0 = np.logical_and(now > _tiny_sfrd, pre > _tiny_sfrd)
                
                zmin = max(self.pf['final_redshift'], self.pf['kill_redshift'])
                err = np.abs(pre - now) / now
                
                self._ok = np.logical_and(gt0, self.pops[pid].halos.tab_z > zmin)                
                self._sfrd_rerr = err
                
                if not np.any(self._ok):
                    
                    import matplotlib.pyplot as pl
                    
                    pl.figure(1)
                    pl.semilogy(self.pops[pid].halos.tab_z, pre, ls='-')
                    pl.semilogy(self.pops[pid].halos.tab_z, now, ls='--')
                    
                    #print(self._Mmin_bank[-1])
                    pl.figure(2)
                    pl.semilogy(self.pops[0].halos.tab_z, self.pops[0]._tab_Mmin, ls='-', color='k', alpha=0.5)
                    pl.semilogy(self.pops[0].halos.tab_z, self.pops[0]._tab_Mmax, ls='-', color='b', alpha=0.5)
                    pl.semilogy(self.pops[1].halos.tab_z, self.pops[1]._tab_Mmin, ls='--', color='k', alpha=0.5)
                    pl.semilogy(self.pops[1].halos.tab_z, self.pops[1]._tab_Mmax, ls='--', color='b', alpha=0.5)
                    #pl.semilogy(self.z_unique, self._Mmin_bank[-1], ls='--')
                    
                    neg = now < 0
                    print(pid, now.size, neg.sum(), now)
                    raise ValueError("SFRD < 0!")
            
        self._Mmin_pre = np.maximum(self._Mmin_pre, 
            pop_fb.halos.Mmin_floor(zarr))    
            
        if np.any(np.isnan(Jlw)):
            Jlw[np.argwhere(np.isnan(Jlw))] = 0.0
                    
        # Introduce time delay between Jlw and Mmin?
        # This doesn't really help with stability. In fact, it can make it worse.
        if self.pf['feedback_LW_dt'] > 0:
            dt = self.pf['feedback_LW_dt']
            
            Jlw_dt = []
            for i, z in enumerate(zarr):
                
                J = 0.0
                for j, z2 in enumerate(zarr[i:]):
                    tlb = self.grid.cosm.LookbackTime(z, z2) / s_per_myr
                    
                    if tlb < dt:
                        continue
                    z2p = zarr[i+j-1]
                    tlb_p = self.grid.cosm.LookbackTime(z, z2p) / s_per_myr
                    zdt = np.interp(dt, [tlb_p, tlb], [z2p, z2])
                    
                    J = np.interp(zdt, zarr, Jlw, left=0.0, right=0.0)
                                            
                    break
                        
                Jlw_dt.append(J)
                    
            Jlw_dt = np.array(Jlw_dt)
        else:
            Jlw_dt = Jlw

        # Function to compute the next Mmin(z) curve
        # Use of Mmin here is for shielding prescription (if used), 
        # but implicitly used since it set Jlw for this iteration.      
        if self.pf['feedback_LW_zstart'] is not None:
            Jlw_dt[zarr > self.pf['feedback_LW_zstart']] = 0
                    
        # Experimental            
        if self.pf['feedback_LW_ramp'] > 0:
            ramp = self.pf['feedback_LW_ramp']
            
            nh = 0.0
            for i in self._lwb_sources:
                pop = self.pops[i]
                nh += pop._tab_nh_active 
                
            nh *= cm_per_mpc**3
            
            # Interpolate to same redshift array as fluxes
            nh = np.interp(zarr, pop.halos.tab_z, nh)
            
            # Compute typical separation of halos
            ravg = nh**(-1./3.)
            tavg = ramp * ravg / (c / cm_per_mpc)
            tH = self.grid.cosm.HubbleTime(zarr)
            
            # Basically making the argument that the LW background
            # becomes uniform once the typical spacing between halos
            # is << the light travel time between halos. 
            # Could introduce a multiplicative factor to control 
            # this more finely...

            # A number from [0, 1] that quantifies how uniform the background is
            f_uni = 1. - np.maximum(np.minimum(tavg / tH, 1.), 0)

            Jlw_dt *= f_uni

        f_M = get_Mmin_func(zarr, Jlw_dt / 1e-21, self._Mmin_pre, **self.pf)

        # Use this on the next iteration, unless the 'mixup' parameters
        # are being used.
        Mnext = f_M(zarr)
        
        mfreq = self.pf['feedback_LW_mixup_freq']
        mdel = self.pf['feedback_LW_mixup_delay']
        
        # Set Mmin for the next iteration
        if mfreq > 0 and self.count >= mdel and \
           (self.count - mdel) % mfreq == 0:
            _Mmin_next = np.sqrt(np.product(self._Mmin_bank[-2:], axis=0))
        elif (self.count > 1) and (self.pf['feedback_LW_softening'] is not None):   
            if self.pf['feedback_LW_softening'] == 'sqrt':
                _Mmin_next = np.sqrt(Mnext * self._Mmin_pre)
            elif self.pf['feedback_LW_softening'] == 'mean':
                _Mmin_next = np.mean([Mnext, self._Mmin_pre], axis=0)
            elif self.pf['feedback_LW_softening'] == 'log10_mean':
                _Mmin_next = 10**np.mean([np.log10(Mnext), 
                    np.log10(self._Mmin_pre)], axis=0)
            else:
                raise NotImplementedError('help')
        else:
            _Mmin_next = Mnext
            
        # Detect ripples first and only do this if we see some?
        if (self.pf['feedback_LW_Mmin_smooth'] > 0) and \
           (self.count % self.pf['feedback_LW_Mmin_afreq'] == 0):

            s = self.pf['feedback_LW_Mmin_smooth']
            bc = int(s / 0.1)
            if bc % 2 == 0:
                bc += 1

            ztmp = np.arange(zarr.min(), zarr.max(), 0.1)
            Mtmp = np.interp(ztmp, zarr, np.log10(_Mmin_next))
            Ms = smooth(Mtmp, bc, kernel='boxcar')

            _Mmin_next = 10**np.interp(zarr, ztmp, Ms)
            
        if (self.pf['feedback_LW_Mmin_fit'] > 0) and \
           (self.count % self.pf['feedback_LW_Mmin_afreq'] == 0):
            order = self.pf['feedback_LW_Mmin_fit']
            _Mmin_next = 10**np.polyval(np.polyfit(zarr, np.log10(_Mmin_next), order), zarr)

        # Need to apply Mmin floor
        _Mmin_next = np.maximum(_Mmin_next, pop_fb.halos.Mmin_floor(zarr))

        # Potentially impose ceiling on Mmin
        Tcut = self.pf['feedback_LW_Tcut']

        # Instance of a population that "feels" the feedback.
        # Just need access to a few HMF routines.
        Mmin_ceil = pop_fb.halos.VirialMass(zarr, Tcut)

        # Final answer.
        Mmin = np.minimum(_Mmin_next, Mmin_ceil)

        # Set new solution
        self._Mmin_now = Mmin.copy()
        # Save for our records (read: debugging)
        
        ##
        # Compare Mmin of last two iterations.
        ## 
        
        # Can't be converged after 1 iteration!
        if self.count == 1:
            return False
        
        if self.count < self.pf['feedback_LW_miniter']:
            return False
        
        if self.count >= self.pf['feedback_LW_maxiter']:
            return True 
        
        converged = 1
        for quantity in ['Mmin', 'sfrd']:
            
            rtol = self.pf['feedback_LW_{!s}_rtol'.format(quantity)]
            atol = self.pf['feedback_LW_{!s}_atol'.format(quantity)]

            if rtol == atol == 0:
                continue

            if quantity == 'Mmin':
                pre, post = self._Mmin_pre, self._Mmin_now
            elif quantity == 'sfrd':
                pre, post = np.array(self._sfrd_bank[-2:]) * rhodot_cgs

            # Less stringent requirement, that mean error meet tolerance.
            if self.pf['feedback_LW_mean_err']:
                err_rel = np.abs((pre - post)) / post
                err_abs = np.abs(post - pre)
                
                if rtol > 0:
                    if err_rel.mean() > rtol:
                        converged *= 0
                    elif err_rel.mean() < rtol and (atol == 0):
                        converged *= 1

                # Only make it here if rtol is satisfied or irrelevant
                if atol > 0:
                    if err_abs.mean() < atol:
                        converged *= 1
            # More stringent: that all Mmin values must have converged independently            
            else:
                # Be a little careful: zeros will throw this off.
                # This is a little sketchy because some grid points
                # may go from 0 to >0 on back-to-back iterations, but in practice
                # there are so few that this isn't a real concern.
                gt0 = np.logical_and(pre > _tiny_sfrd, post > _tiny_sfrd)
                zmin = max(self.pf['final_redshift'], self.pf['kill_redshift'])

                pid = self.pf['feedback_LW_sfrd_popid']
                zarr = self.pops[pid].halos.tab_z

                if quantity == 'sfrd':
                    ok = np.logical_and(gt0, zarr > zmin)
                else:
                    ok = gt0
                                
                # Check for convergence
                converged = np.allclose(pre[ok], post[ok], rtol=rtol, atol=atol)
                    
                perfect = np.all(np.equal(pre[ok], post[ok]))
                
            perfect = np.all(np.equal(self._Mmin_pre, self._Mmin_now))
            
            # Nobody is perfect. Something is weird. Keep on keepin' on.
            # This is happening at iteration 3 for some reason...
            if perfect:
                converged = False    
                
                if np.all(Jlw == 0):
                    raise ValueError('LWB == 0. Did you mean to include LW feedback?')
                
        if not converged:
            self._Mmin_bank.append(self._Mmin_now.copy())
            self._Jlw_bank.append(Jlw)
                
        return converged
            
    def get_uvb(self, popid):
        """
        Return Ly-a and LW background flux in units of erg/s/cm^2/Hz/sr.
        
        ..note:: This adds in line flux.
        
        """
        
        # Approximate sources
        if np.any(self.solver.solve_rte[popid]):
            z, E, flux = self.get_history(popid=popid, flatten=True)
            
            if self.pops[popid].is_src_ion_igm and self.pf['secondary_lya']:
                Ja = np.zeros_like(z) # placeholder
            elif self.pops[popid].is_src_lya:                                           
                # Redshift is first dimension!
                l = np.argmin(np.abs(E - E_LyA))
                Ja = flux[:,l]
            else:
                Ja = np.zeros_like(z)
                
            # Find photons in LW band
            is_LW = np.logical_and(E >= 11.18, E <= E_LL)

            dnu = (E_LL - 11.18) / ev_per_hz

            # Need to do an integral to finish this one.
            Jlw = np.zeros_like(z)
        else:
            # Need a redshift array!
            z = self.z_unique
            Ja = np.zeros_like(z)
            Jlw = np.zeros_like(z)

        ##
        # Loop over redshift
        ##
        for i, redshift in enumerate(z):
            if not np.any(self.solver.solve_rte[popid]):
                Ja[i] = self.solver.LymanAlphaFlux(redshift, popid=popid)
                                
                if self.pf['feedback_LW']:
                    Jlw[i] = self.solver.LymanWernerFlux(redshift, popid=popid)

                continue

            elif self.pops[popid].is_src_ion_igm and self.pf['secondary_lya']:
                for k, sp in enumerate(self.grid.absorbers):
                    Ja[i] += self.solver.volume.SecondaryLymanAlphaFlux(redshift, 
                        species=k, popid=popid, fluxes={popid:flux[i]})

            # Convert to energy units, and per eV to prep for integral
            LW_flux = flux[i,is_LW] * E[is_LW] * erg_per_ev / ev_per_hz

            Jlw[i] = np.trapz(LW_flux, x=E[is_LW]) / dnu

        return z, Ja, Jlw

    def get_history(self, popid=0, flatten=False, today_only=False):
        """
        Grab data associated with a single population.

        Parameters
        ----------
        popid : int
            ID number for population of interest.
        flatten : bool
            For sawtooth calculations, the energies are broken apart into 
            different bands which have different sizes. Set this to true if
            you just want a single array, rather than having the energies
            and fluxes broken apart by their band.

        Returns
        -------
        Tuple containing the redshifts, energies, and fluxes for the given
        population, in that order.
        
        if flatten == True:
            The energy array is 1-D.
            The flux array will have shape (z, E)
        else:
            The energies are stored as a list. The number of elements will
            be determined by how many sub-bands there are. Each element will
            be a list or an array, depending on whether or not there is a 
            sawtooth component to that particular background.
        
        """
        
        hist = self.history[popid]
            
        # First, get redshifts. If not run "thru run", then they will
        # be in descending order so flip 'em.

        z = self.solver.redshifts[popid]
        zflip = z[-1::-1]
        zmin = min(z)
        #else:
        #    # This may change on the fly due to sub-cycling and such
        #    z = np.array(self.all_z).T[popid][-1::-1]

        if flatten:
            E = np.array(flatten_energies(self.solver.energies[popid]))

            # First loop is over redshift.
            f = np.zeros([len(z), E.size])
            
            # Looping over redshift?
            for i, flux in enumerate(hist):
                if today_only:
                    if zflip[i] != zmin:
                        continue
                
                fzflat = []
                for j in range(len(self.solver.energies[popid])):
                    if not self.solver.solve_rte[popid][j]:
                        fzflat.extend(np.zeros_like(flatten_energies(self.solver.energies[popid][j])))
                    else:
                        fzflat.extend(flux[j])

                f[i] = np.array(fzflat)
                
            # "tr" = "to return"
            z_tr = z
            E_tr = E
            f_tr = np.array(f)[-1::-1,:]
        else:
            z_tr = z
            E_tr = self.solver.energies[popid]
            f_tr = hist[-1::-1][:]
            
        # We've flipped the flux array too since they are internally kept in 
        # order of descending redshift.  
        return z_tr, E_tr, f_tr

    def save(self, prefix, suffix='pkl', clobber=False):
        """
        Save results of calculation.

        Notes
        -----
        1) will save files as prefix.rfield.suffix.
        2) ASCII files will fail if simulation had multiple populations.

        Parameters
        ----------
        prefix : str
            Prefix of save filename
        suffix : str
            Suffix of save filename. Can be hdf5 (or h5), pkl, or npz. 
            Anything else will be assumed to be ASCII format (e.g., .txt).
        clobber : bool
            Overwrite pre-existing files of same name?
    
        """

        fn_1 = '{0!s}.fluxes.{1!s}'.format(prefix, suffix)
        fn_2 = '{0!s}.emissivities.{1!s}'.format(prefix, suffix)

        all_fn = [fn_1, fn_2]

        f_data = [self.get_history(i, flatten=True) for i in xrange(self.solver.Npops)]
        z = [f_data[i][0] for i in xrange(self.solver.Npops)]
        E = [f_data[i][1] for i in xrange(self.solver.Npops)]
        fl = [f_data[i][2] for i in xrange(self.solver.Npops)]

        all_data = [(z, E, fl), 
            (self.solver.redshifts, self.solver.energies, self.solver.emissivities)]

        for i, data in enumerate(all_data):
            fn = all_fn[i]

            if os.path.exists(fn):
                if clobber:
                    os.remove(fn)
                else:
                    print(('{!s} exists! Set clobber=True to ' +\
                        'overwrite.').format(fn))
                    continue

            if suffix == 'pkl':
                write_pickle_file(data, fn, ndumps=1, open_mode='w',\
                    safe_mode=False, verbose=False)

            elif suffix in ['hdf5', 'h5']:
                raise NotImplementedError('no hdf5 support for this yet.')

            elif suffix == 'npz':
                f = open(fn, 'w')
                np.savez(f, **data)
                f.close()
            
            # ASCII format
            else:  
                raise NotImplementedError('No ASCII support for this.')          
                
            print('Wrote {!s}.'.format(fn))
    
    
    
    <|MERGE_RESOLUTION|>--- conflicted
+++ resolved
@@ -184,11 +184,8 @@
 
         count = self.count   # Just to make sure attribute exists
         self._count += 1
-<<<<<<< HEAD
-=======
-
+        
         is_converged = self._is_Mmin_converged(self._lwb_sources)
->>>>>>> 0bab8dc6
         
         ## 
         # Feedback
@@ -822,14 +819,6 @@
         return self._LW_felt_by_    
     
     def _is_Mmin_converged(self, include_pops):
-<<<<<<< HEAD
-        """
-        Compute UV background, Mmin, SFRD. Compare to last iteration.
-        """
-
-=======
-        
->>>>>>> 0bab8dc6
         # Need better long-term fix: Lya sources aren't necessarily LW 
         # sources, if (for example) approx_all_pops = True. 
         if not self.pf['feedback_LW']:
