"""

Global21cm.py

Author: Jordan Mirocha
Affiliation: University of Colorado at Boulder
Created on: Wed Sep 24 14:55:35 MDT 2014

Description: 

"""

import os
import numpy as np
from ..util.PrintInfo import print_sim
from ..util.ReadData import _sort_history
from ..util import ParameterFile, ProgressBar
from ..analysis.BlobFactory import BlobFactory
<<<<<<< HEAD
=======
from ..physics.Constants import nu_0_mhz, E_LyA, erg_per_ev
>>>>>>> 38ff8185
from ..analysis.Global21cm import Global21cm as AnalyzeGlobal21cm
from ..physics.Constants import nu_0_mhz, E_LyA, E_LL, ev_per_hz, erg_per_ev

try:
    import dill as pickle
except ImportError:
    import pickle

defaults = \
{
 'load_ics': True,
}

class Global21cm(BlobFactory,AnalyzeGlobal21cm):
    def __init__(self, **kwargs):
        """
        Set up a two-zone model for the global 21-cm signal.
        
        ..note :: This is essentially a MultiPhaseMedium calculation, except
            the Lyman alpha background and 21-cm background are calculated, 
            and alternative (phenomenological) parameterizations such as a 
            tanh for the ionization, thermal, and LW background evolution, 
            may be used.
            
        """
        # See if this is a tanh model calculation
        is_phenom = self.is_phenom = self._check_if_phenom(**kwargs)

        kwargs.update(defaults)
        if 'problem_type' not in kwargs:
            kwargs['problem_type'] = 101

        self.kwargs = kwargs
        
        # Print info to screen
        if self.pf['verbose'] and self.count == 0:
            print_sim(self)
            
    @property 
    def count(self):
        if not hasattr(self, '_count'):
            self._count = 0
        return self._count
            
    @property
    def info(self):
        print_sim(self)

    @property
    def pf(self):
        if not hasattr(self, '_pf'):
            self._pf = ParameterFile(**self.kwargs)
        return self._pf

    @pf.setter
    def pf(self, value):
        self._pf = value

    @property
    def medium(self):
        if not hasattr(self, '_medium'):
            from .MultiPhaseMedium import MultiPhaseMedium
            self._medium = MultiPhaseMedium(**self.kwargs)
        return self._medium

    @property
    def pops(self):
        return self.medium.field.pops
        
    @property
    def grid(self):
        return self.medium.field.grid
    
    def _init_dTb(self):
        """
        Compute differential brightness temperature for initial conditions.
        """
        z = self.all_z
        
        dTb = []
        for i, data_igm in enumerate(self.all_data_igm):
            
            n_H = self.medium.parcel_igm.grid.cosm.nH(z[i])
            Ts = \
                self.medium.parcel_igm.grid.hydr.Ts(
                    z[i], data_igm['Tk'], 0.0, data_igm['h_2'],
                    data_igm['e'] * n_H)
            
            # Compute volume-averaged ionized fraction
            QHII = self.all_data_cgm[i]['h_2']
            xavg = QHII + (1. - QHII) * data_igm['h_2']        
            
            # Derive brightness temperature
            Tb = self.medium.parcel_igm.grid.hydr.dTb(z[i], xavg, Ts)
            self.all_data_igm[i]['dTb'] = float(Tb)
            self.all_data_igm[i]['Ts'] = Ts
            dTb.append(Tb)
            
        return dTb
        
    def _check_if_phenom(self, **kwargs):
        if not kwargs:
            return False
    
        if ('tanh_model' not in kwargs) and ('gaussian_model' not in kwargs):
            return False
            
        self.is_tanh = False
        self.is_gauss = False    

        if 'tanh_model' in kwargs:
            if kwargs['tanh_model']:
                from ..phenom.Tanh21cm import Tanh21cm as PhenomModel
                self.is_tanh = True
                
        elif 'gaussian_model' in kwargs:
            if kwargs['gaussian_model']:
                from ..phenom.Gaussian21cm import Gaussian21cm as PhenomModel            
                self.is_gauss = True
                
        if (not self.is_tanh) and (not self.is_gauss):
            return False
                
        model = PhenomModel(**kwargs)                
        self.pf = model.pf
            
        if self.pf['output_frequencies'] is not None:
            nu = self.pf['output_frequencies']
            z = nu_0_mhz / nu - 1.
        elif self.pf['output_dz'] is not None:
            z = np.arange(self.pf['final_redshift'] + self.pf['output_dz'],
                self.pf['initial_redshift'], self.pf['output_dz'])[-1::-1]
            nu =  nu_0_mhz / (1. + z)   
        else:
            nu_min = self.pf['output_freq_min']
            nu_max = self.pf['output_freq_max']
            nu_res = self.pf['output_freq_res']
        
            nu = np.arange(nu_min, nu_max, nu_res)
            z = nu_0_mhz / nu - 1.
        
        if self.is_gauss:
            self.history = model(nu, **self.pf)    
        else:
            self.history = model(z, **self.pf)

        return True
        
    def run(self):
        """
        Run a 21-cm simulation.
        
        Returns
        -------
        Nothing: sets `history` attribute.
        
        """
        
        # If this was a tanh model, we're already done.
        if hasattr(self, 'history'):
            return

        if not hasattr(self, '_suite'):
            self._suite = []    
        
        tf = self.medium.tf
        self.medium._insert_inits()
                
        pb = ProgressBar(tf, use=self.pf['progress_bar'])
        
        # Lists for data in general
        self.all_t, self.all_z, self.all_data_igm, self.all_data_cgm, \
            self.all_RC_igm, self.all_RC_cgm = \
            self.medium.all_t, self.medium.all_z, self.medium.all_data_igm, \
            self.medium.all_data_cgm, self.medium.all_RCs_igm, self.medium.all_RCs_cgm
        
        # Add zeros for Ja
        for element in self.all_data_igm:
            element['Ja'] = 0.0
            element['Jlw'] = 0.0
        
        # List for extrema-finding    
        self.all_dTb = self._init_dTb()
                                        
        for t, z, data_igm, data_cgm, rc_igm, rc_cgm in self.step():
            
            # Delaying the initialization prevents progressbar from being
            # interrupted by, e.g., PrintInfo calls
            if not pb.has_pb:
                pb.start()
                                                    
            pb.update(t)
                    
            # Save data
            self.all_z.append(z)
            self.all_t.append(t)
            self.all_dTb.append(data_igm['dTb'][0])
            self.all_data_igm.append(data_igm.copy()) 
            self.all_data_cgm.append(data_cgm.copy())
            self.all_RC_igm.append(rc_igm.copy()) 
            self.all_RC_cgm.append(rc_cgm.copy())
            
            # Automatically find turning points
            if self.pf['track_extrema']:
                if self.track.is_stopping_point(self.all_z, self.all_dTb):
                    break

        pb.finish()
        
        self.history_igm = _sort_history(self.all_data_igm, prefix='igm_',
            squeeze=True)
        self.history_cgm = _sort_history(self.all_data_cgm, prefix='cgm_',
            squeeze=True)

        self.history = self.history_igm.copy()
        self.history.update(self.history_cgm)
        self.history['dTb'] = self.history['igm_dTb']
        self.history['Ts'] = self.history['igm_Ts']
        self.history['Ja'] = self.history['igm_Ja']
        self.history['Jlw'] = self.history['igm_Jlw']
        
        # Save rate coefficients [optional]
        if self.pf['save_rate_coefficients']:
            self.rates_igm = \
                _sort_history(self.all_RC_igm, prefix='igm_', squeeze=True)
            self.rates_cgm = \
                _sort_history(self.all_RC_cgm, prefix='cgm_', squeeze=True)
        
            self.history.update(self.rates_igm)
            self.history.update(self.rates_cgm)

        self.history['t'] = np.array(self.all_t)
        self.history['z'] = np.array(self.all_z)
                
        self._count += 1
                
        self._suite.append(self.history.copy())
        
        if self.pf['feedback_LW'] and (not self._is_converged()):
            # Compute JLW for next iteration.
            ztmp = self.history['z'][-1::-1]
            Ja = 10.2 * erg_per_ev * self.history['Ja'][-1::-1] / 1e-21
            
            # Should make 50 -> first_light_redshift
            ok = ztmp < 50
            
            f_Jlw = lambda zz: np.interp(zz, ztmp[ok], Ja[ok])
            
            f_Mmin = lambda z: 2.5 * 1e5 * pow(((1.+z)/26.),-1.5) \
                * (1+6.96*pow(4*np.pi* (f_Jlw(z)),0.47))
            
            kw_orig = self.kwargs.copy()
            
            self.kwargs['pop_Mmin{%i}' % self.pf['feedback_LW']] = f_Mmin
                        
            #self.__delattr__('pf')
            #self.__delattr__('_medium')
            #self.__delattr__('history')
            
            delattr(self, '_pf')
            delattr(self, '_medium')
            delattr(self, 'history')       
            #super(Global21cm, self).__delattr__('history')
                        
            self.__init__(**self.kwargs)
            self.run()
                                
    def step(self):
        """
        Generator for the 21-cm signal.
        
        .. note:: Basically just calling MultiPhaseMedium here, except we
            compute the spin temperature and brightness temperature on
            each step.
        
        Returns
        -------
        Generator for MultiPhaseMedium object, with notable addition that
        the spin temperature and 21-cm brightness temperature are now 
        tracked.

        """
                        
        for t, z, data_igm, data_cgm, RC_igm, RC_cgm in self.medium.step():            
                                                                                       
            # Grab Lyman alpha flux
            Ja = 0.0
            Jlw = 0.0
            for i, pop in enumerate(self.medium.field.pops):
                if not pop.is_lya_src:
                    continue
                                                    
                if not np.any(self.medium.field.solve_rte[i]):
                    Ja += self.medium.field.LymanAlphaFlux(z, popid=i)                    
                    Jlw += self.medium.field.LymanWernerFlux(z, popid=i)
                    continue

                # Grab line fluxes for this population for this step
                for j, band in enumerate(self.medium.field.bands_by_pop[i]):
                    E0, E1 = band
                    if not (E0 <= E_LyA < E1):
                        continue
                    
                    Earr = np.concatenate(self.medium.field.energies[i][j])
                    l = np.argmin(np.abs(Earr - E_LyA))     # should be 0
                    
                    Ja += self.medium.field.all_fluxes[-1][i][j][l]

                    ##
                    # Feedback time
                    ##
                    
                    # Find photons in LW band    
                    is_LW = np.logical_and(Earr >= 11.18, Earr <= E_LL)
                    
                    # And corresponding fluxes
                    flux = self.medium.field.all_fluxes[-1][i][j][is_LW]
                    
                    # Convert to energy units, and per eV to prep for integral
                    flux *= Earr[is_LW] * erg_per_ev / ev_per_hz
                    
                    dnu = (E_LL - 11.18) / ev_per_hz
                    Jlw += np.trapz(flux, x=Earr[is_LW]) / dnu
                                        
            # Solver requires this                                            
            Ja = np.atleast_1d(Ja)                                            
                                                                    
            # Compute spin temperature
            n_H = self.medium.parcel_igm.grid.cosm.nH(z)
            Ts = self.medium.parcel_igm.grid.hydr.Ts(z,
                data_igm['Tk'], Ja, data_igm['h_2'], data_igm['e'] * n_H)

            # Compute volume-averaged ionized fraction
            xavg = data_cgm['h_2'] + (1. - data_cgm['h_2']) * data_igm['h_2']

            # Derive brightness temperature
            dTb = self.medium.parcel_igm.grid.hydr.dTb(z, xavg, Ts)

            # Add derived fields to data
            data_igm.update({'Ts': Ts, 'dTb': dTb, 'Ja': Ja, 'Jlw': Jlw})
                        
            # Apply LW feedback
            for i, pop in enumerate(self.medium.field.pops):
                                
                if not pop.pf['pop_feedback']:
                    continue
                    
                # Compute new minimum mass
                new_Mmin = 2.5 * 1e5 * pow(((1.+z)/26.),-1.5) \
                    * (1+6.96*pow(4*np.pi* (Jlw / 1e-21),0.47)) 
                                                                                                        
                # Reset the minimum mass of star-forming halos
                pop.update_Mmin(z, new_Mmin)
                        
            # Yield!            
            yield t, z, data_igm, data_cgm, RC_igm, RC_cgm 
            
    def _is_converged(self):
        # Perform set number of iterations
        if self.pf['feedback_LW_iter'] is not None:
            if self.count > self.pf['feedback_LW_iter']:
                return True
        elif self.count > self.pf['feedback_LW_maxiter']:
            return True
        # Iterate until convergence criterion is met
        elif self.count > 1:
    
            # Grab global spectra for this iteration and previous one
            znow = self.history['z'][-1::-1]
            dTb_now = self.history['dTb'][-1::-1]
            
            sim_pre = self._suite[-2]
            zpre = sim_pre['z'][-1::-1]
            dTb_pre = sim_pre['dTb'][-1::-1]
            
            ok = znow < 50
            
            # Interpolate to common redshift grid
            dTb_now_interp = np.interp(zpre, znow, dTb_now)
            
            dTb_pre = dTb_pre[np.where(ok)]
            dTb_now_interp = dTb_now_interp[np.where(ok)]
            
            err_rel = np.abs((dTb_now_interp - dTb_pre) \
                / dTb_now_interp)
            err_abs = np.abs(dTb_now_interp - dTb_pre)
            
            #print "Iteration #%i: err_rel (mean) = %.5g, err_abs (mean) = %.5g" \
            #    % (self.count, err_rel.mean(), err_abs.mean())
            #print "Iteration #%i: err_rel (max) = %.5g, err_abs (max) = %.5g" \
            #    % (self.count, err_rel.max(), err_abs.max()) 
            
            rtol = self.pf['feedback_LW_rtol']
            atol = self.pf['feedback_LW_atol']

            # Compute error
            if self.pf['feedback_LW_mean_err']:
                
                
                if rtol > 0:
                    if err_rel.mean() > rtol:
                        return False
                    elif err_rel.mean() < rtol and (atol == 0):
                        return True
                    
                # Only make it here if rtol is satisfied or irrelevant
                
                if atol > 0:
                    if err_abs.mean() < atol:
                        return True                        
                
            else:  
                converged = np.allclose(dTb_pre, dTb_now_interp,
                    rtol=rtol, atol=atol)
                                          
                if converged:
                    return True
        else:
            pass
            
            # This should only happen on iteration #1 when we're using
            # a tolerance-based convergence criterion.

        return False

    def save(self, prefix, suffix='pkl', clobber=False):
        """
        Save results of calculation. Pickle parameter file dict.
    
        Notes
        -----
        1) will save files as prefix.history.suffix and prefix.parameters.pkl.
        2) ASCII files will fail if simulation had multiple populations.
    
        Parameters
        ----------
        prefix : str
            Prefix of save filename
        suffix : str
            Suffix of save filename. Can be hdf5 (or h5), pkl, or npz. 
            Anything else will be assumed to be ASCII format (e.g., .txt).
        clobber : bool
            Overwrite pre-existing files of same name?
    
        """
    
        fn = '%s.history.%s' % (prefix, suffix)
    
        if os.path.exists(fn):
            if clobber:
                os.remove(fn)
            else: 
                raise IOError('%s exists! Set clobber=True to overwrite.' % fn)
    
        if suffix == 'pkl':                        
            f = open(fn, 'wb')
            pickle.dump(self.history, f)
            f.close()
    
        elif suffix in ['hdf5', 'h5']:
            import h5py
            
            f = h5py.File(fn, 'w')
            for key in self.history:
                f.create_dataset(key, data=np.array(self.history[key]))
            f.close()
    
        elif suffix == 'npz':
            f = open(fn, 'w')
            np.savez(f, **self.history)
            f.close()
    
        # ASCII format
        else:            
            f = open(fn, 'w')
            print >> f, "#",
    
            for key in self.history:
                print >> f, '%-18s' % key,
    
            print >> f, ''
    
            # Now, the data
            for i in range(len(self.history[key])):
                s = ''
    
                for key in self.history:
                    s += '%-20.8e' % (self.history[key][i])
    
                if not s.strip():
                    continue
    
                print >> f, s
    
            f.close()
    
        print 'Wrote %s.history.%s' % (prefix, suffix)
    
        write_pf = True
        if os.path.exists('%s.parameters.pkl' % prefix):
            if clobber:
                os.remove('%s.parameters.pkl' % prefix)
            else: 
                write_pf = False
                print 'WARNING: %s.parameters.pkl exists! Set clobber=True to overwrite.' % prefix

        if write_pf:
            # Save parameter file
            f = open('%s.parameters.pkl' % prefix, 'wb')
            pickle.dump(self.pf, f)
            f.close()
    
            print 'Wrote %s.parameters.pkl' % prefix
        
    <|MERGE_RESOLUTION|>--- conflicted
+++ resolved
@@ -16,10 +16,6 @@
 from ..util.ReadData import _sort_history
 from ..util import ParameterFile, ProgressBar
 from ..analysis.BlobFactory import BlobFactory
-<<<<<<< HEAD
-=======
-from ..physics.Constants import nu_0_mhz, E_LyA, erg_per_ev
->>>>>>> 38ff8185
 from ..analysis.Global21cm import Global21cm as AnalyzeGlobal21cm
 from ..physics.Constants import nu_0_mhz, E_LyA, E_LL, ev_per_hz, erg_per_ev
 
