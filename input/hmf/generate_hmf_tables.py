--- conflicted
+++ resolved
@@ -24,22 +24,13 @@
 {
  "hmf_model": fit,
  "hmf_dlogM": 0.01,
-<<<<<<< HEAD
- "hmf_zmin": 0.,
-=======
  "hmf_logMmax": 18,
- "hmf_zmin": 3,
->>>>>>> 173bf0f1
  "hmf_dz": 0.05,
+ "hmf_zmin": 0., 
  "hmf_zmax": 60,
 }
 ##
 
 hmf = ares.physics.HaloMassFunction(hmf_load=False, **hmf_pars)
-<<<<<<< HEAD
 hmf.SaveHMF(format=fmt)
-=======
 
-hmf.SaveHMF(format=format, clobber=False)
->>>>>>> 173bf0f1
-
