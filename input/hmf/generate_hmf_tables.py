"""

generate_hmf_tables.py

Author: Jordan Mirocha
Affiliation: University of Colorado at Boulder
Created on: Wed May  8 11:33:48 2013

Description: Create lookup tables for collapsed fraction. Can be run in 
parallel, e.g.,

    mpirun -np 4 python generate_hmf_tables.py

"""

import sys
import ares

## INPUT
<<<<<<< HEAD
fit = 'PS'
fmt = 'npz'
##
=======
fit = 'ST'
fmt = 'hdf5'
>>>>>>> 0bab8dc6

hmf_pars = \
{
 "hmf_model": fit,
 "hmf_logMmin": 4,
 "hmf_logMmax": 18,
 "hmf_dlogM": 0.01,
<<<<<<< HEAD
 "hmf_logMmax": 18,
 "hmf_dz": 0.05,
 "hmf_zmin": 0., 
 "hmf_zmax": 60,
=======

 #"hmf_window": 'sharpk',

 # Redshift sampling
 "hmf_zmin": 0.,
 "hmf_zmax": 60.,
 "hmf_dz": 0.05, 
 
 # Can do constant timestep instead of constant dz 
 "hmf_dt": 1.,
 "hmf_tmin": 30.,
 "hmf_tmax": 2000.,
 
 # Cosmology
 "sigma_8": 0.8159, 
 'primordial_index': 0.9652, 
 'omega_m_0': 0.315579, 
 'omega_b_0': 0.0491, 
 'hubble_0': 0.6726,
 'omega_l_0': 1. - 0.315579, 
>>>>>>> 0bab8dc6
}

##

<<<<<<< HEAD
hmf = ares.physics.HaloMassFunction(hmf_load=False, **hmf_pars)
hmf.SaveHMF(format=fmt)
=======
hmf = ares.physics.HaloMassFunction(hmf_analytic=False, 
    hmf_load=False, **hmf_pars)

hmf.SaveHMF(format=fmt, clobber=False)
>>>>>>> 0bab8dc6

<|MERGE_RESOLUTION|>--- conflicted
+++ resolved
@@ -17,14 +17,8 @@
 import ares
 
 ## INPUT
-<<<<<<< HEAD
-fit = 'PS'
-fmt = 'npz'
-##
-=======
 fit = 'ST'
 fmt = 'hdf5'
->>>>>>> 0bab8dc6
 
 hmf_pars = \
 {
@@ -32,12 +26,6 @@
  "hmf_logMmin": 4,
  "hmf_logMmax": 18,
  "hmf_dlogM": 0.01,
-<<<<<<< HEAD
- "hmf_logMmax": 18,
- "hmf_dz": 0.05,
- "hmf_zmin": 0., 
- "hmf_zmax": 60,
-=======
 
  #"hmf_window": 'sharpk',
 
@@ -58,18 +46,14 @@
  'omega_b_0': 0.0491, 
  'hubble_0': 0.6726,
  'omega_l_0': 1. - 0.315579, 
->>>>>>> 0bab8dc6
 }
 
 ##
 
-<<<<<<< HEAD
-hmf = ares.physics.HaloMassFunction(hmf_load=False, **hmf_pars)
-hmf.SaveHMF(format=fmt)
-=======
+
 hmf = ares.physics.HaloMassFunction(hmf_analytic=False, 
     hmf_load=False, **hmf_pars)
 
 hmf.SaveHMF(format=fmt, clobber=False)
->>>>>>> 0bab8dc6
 
+
