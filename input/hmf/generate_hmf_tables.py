--- conflicted
+++ resolved
@@ -17,7 +17,7 @@
 
 ## INPUT
 fit = 'ST'
-format = 'npz'
+fmt = 'npz'
 ##
 
 hmf_pars = \
@@ -31,10 +31,5 @@
 ##
 
 hmf = ares.physics.HaloMassFunction(hmf_load=False, **hmf_pars)
+hmf.SaveHMF(format=fmt)
 
-<<<<<<< HEAD
-hmf.save_hmf(format=format, clobber=True)
-=======
-hmf.SaveHMF(format=format)
->>>>>>> 51efdda1
-
