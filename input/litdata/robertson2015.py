<<<<<<< HEAD
"""
Robertson, B. E., Ellis, R. S., Furlanetto, S. R., & Dunlop, J. S. 2015, ApJ,
802, L19

Notes
-----

"""

sfrd_pars = \
{
 'a': 0.01306,
 'b': 3.66,
 'c': 2.28,
 'd': 5.29,
}

sfrd_err = \
{
 'a': 0.001,
 'b': 0.21,
 'c': 0.14,
 'd': 0.19,
}
    
def _SFRD(z, a=None, b=None, c=None, d=None):
    return a * (1. + z)**b / (1 + ((1 + z) / c)**d) 
    
def SFRD(z, **kwargs):
    if not kwargs:
        kwargs = sfrd_pars
        
    return _SFRD(z, **kwargs)

=======
"""
Robertson, B. E., Ellis, R. S., Furlanetto, S. R., & Dunlop, J. S. 2015, ApJ,
802, L19

Notes
-----

"""

sfrd_pars = \
{
 'a': 0.01306,
 'b': 3.66,
 'c': 2.28,
 'd': 5.29,
}

sfrd_err = \
{
 'a': 0.001,
 'b': 0.21,
 'c': 0.14,
 'd': 0.19,
}
    
def _SFRD(z, a=None, b=None, c=None, d=None):
    return a * (1. + z)**b / (1 + ((1 + z) / c)**d) 
    
def SFRD(z, **kwargs):
    if not kwargs:
        kwargs = sfrd_pars
        
    return _SFRD(z, **kwargs)
    
>>>>>>> 748f4102
<|MERGE_RESOLUTION|>--- conflicted
+++ resolved
@@ -1,4 +1,3 @@
-<<<<<<< HEAD
 """
 Robertson, B. E., Ellis, R. S., Furlanetto, S. R., & Dunlop, J. S. 2015, ApJ,
 802, L19
@@ -32,40 +31,3 @@
         kwargs = sfrd_pars
         
     return _SFRD(z, **kwargs)
-
-=======
-"""
-Robertson, B. E., Ellis, R. S., Furlanetto, S. R., & Dunlop, J. S. 2015, ApJ,
-802, L19
-
-Notes
------
-
-"""
-
-sfrd_pars = \
-{
- 'a': 0.01306,
- 'b': 3.66,
- 'c': 2.28,
- 'd': 5.29,
-}
-
-sfrd_err = \
-{
- 'a': 0.001,
- 'b': 0.21,
- 'c': 0.14,
- 'd': 0.19,
-}
-    
-def _SFRD(z, a=None, b=None, c=None, d=None):
-    return a * (1. + z)**b / (1 + ((1 + z) / c)**d) 
-    
-def SFRD(z, **kwargs):
-    if not kwargs:
-        kwargs = sfrd_pars
-        
-    return _SFRD(z, **kwargs)
-    
->>>>>>> 748f4102
