--- conflicted
+++ resolved
@@ -121,11 +121,6 @@
 _low = \
 {
 
-<<<<<<< HEAD
-=======
- 'kill_redshift': 5.6,
- 'sam_dz': 0.1,
->>>>>>> a14d0054
  'pop_zform{2}': 60,
  'pop_zform{3}': 60,
 
