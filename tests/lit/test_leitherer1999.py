--- conflicted
+++ resolved
@@ -23,16 +23,10 @@
 
 # Stellar SED at 1 Myr
 fig1 = pl.figure(1); ax1 = fig1.add_subplot(111)
-<<<<<<< HEAD
-ax1.loglog(pop.wavelengths, pop.data[:,0], color='k')
-ax1.loglog(pop.wavelengths, pop.data[:,10], color='b')
-ax1.set_ylim(1e30, 1e42)
-=======
 ax1.loglog(pop.wavelengths, pop.data[:,0], color='k', 
     label=r'$t=%i$ Myr' % pop.times[0])
 ax1.loglog(pop.wavelengths, pop.data[:,9], color='b', 
         label=r'$t=%i$ Myr' % pop.times[9])
->>>>>>> 9be6bcaf
 
 ax1.set_xlabel(ares.util.labels['lambda_AA'])
 ax1.set_ylabel(ares.util.labels['intensity_AA'])
